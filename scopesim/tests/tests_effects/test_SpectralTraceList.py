"""Tests for module spectral_trace_list.py"""
import os
import pytest
from unittest.mock import patch

import numpy as np
from astropy.io import fits
from astropy.wcs import WCS
from astropy import units as u

from matplotlib import pyplot as plt
from matplotlib.colors import LogNorm
from synphot import Empirical1D, SourceSpectrum

from scopesim.effects import spectral_trace_list as spt
from scopesim.optics.fov_manager import FovVolumeList
from scopesim.effects.spectral_trace_list import SpectralTraceList, \
    SpectralTraceListWheel
from scopesim.effects.spectral_trace_list_utils import SpectralTrace
from scopesim.tests.mocks.py_objects import trace_list_objects as tlo
from scopesim.tests.mocks.py_objects import header_objects as ho
from scopesim.base_classes import PoorMansHeader
from scopesim import rc

MOCK_PATH = os.path.abspath(os.path.join(os.path.dirname(__file__),
                                         "../mocks/MICADO_SPEC/"))
if MOCK_PATH not in rc.__search_path__:
    rc.__search_path__ += [MOCK_PATH]

if rc.__basic_inst_path__ not in rc.__search_path__:
    rc.__search_path__ += [rc.__basic_inst_path__]

PLOTS = False

# pylint: disable=missing-class-docstring,
# pylint: disable=missing-function-docstring


@pytest.fixture(name="slit_header", scope="class")
def fixture_slit_header():
    return ho._short_micado_slit_header()


@pytest.fixture(name="long_slit_header", scope="class")
def fixture_long_slit_header():
    return ho._long_micado_slit_header()


@pytest.fixture(name="full_trace_list", scope="class")
def fixture_full_trace_list():
    """Instantiate a trace definition hdu list"""
    return tlo.make_trace_hdulist()


class TestInit:
    def test_initialises_with_nothing(self):
        assert isinstance(SpectralTraceList(), SpectralTraceList)

    @pytest.mark.usefixtures("full_trace_list")
    def test_initialises_with_a_hdulist(self, full_trace_list):
        spt = SpectralTraceList(hdulist=full_trace_list)
        assert isinstance(spt, SpectralTraceList)
        assert spt.get_data(2, fits.BinTableHDU)
        # next assert that dispersion axis determined correctly
        assert list(spt.spectral_traces.values())[2].dispersion_axis == 'y'

    def test_initialises_with_filename(self, mock_dir):
        micado_spec_dir = mock_dir / "MICADO_SPEC"
        with patch("scopesim.rc.__search_path__", [micado_spec_dir]):
            spt = SpectralTraceList(filename="TRACE_MICADO.fits",
                                    wave_colname="wavelength", s_colname="xi")
        assert isinstance(spt, SpectralTraceList)
        # assert that dispersion axis taken correctly from header keyword
        assert list(spt.spectral_traces.values())[2].dispersion_axis == 'y'

    def test_getitem_returns_spectral_trace(self, full_trace_list):
        slist = SpectralTraceList(hdulist=full_trace_list)
        assert isinstance(slist['Sheared'], SpectralTrace)

    def test_setitem_appends_correctly(self, full_trace_list):
        slist = SpectralTraceList(hdulist=full_trace_list)
        n_trace = len(slist.spectral_traces)
        spt = tlo.trace_1()
        slist["New trace"] = spt
        assert len(slist.spectral_traces) == n_trace + 1


@pytest.mark.skip(reason="Ignoring old Spectroscopy integration tests")
class TestGetFOVHeaders:
    @pytest.mark.usefixtures("full_trace_list", "slit_header")
    def test_gets_the_headers(self, full_trace_list, slit_header):
        sptl = spt.SpectralTraceList(hdulist=full_trace_list)
        params = {"pixel_scale": 0.015, "plate_scale": 0.26666,
                  "wave_min": 0.7, "wave_max": 2.5}
        hdrs = sptl.get_fov_headers(slit_header, **params)

        # assert all([isinstance(hdr, fits.Header) for hdr in hdrs])
        assert all([isinstance(hdr, PoorMansHeader) for hdr in hdrs])
        # ..todo:: add in some better test of correctness

        if PLOTS:
            # pixel coords
            for hdr in hdrs[::50]:
                xp = [0, hdr["NAXIS1"], hdr["NAXIS1"], 0]
                yp = [0, 0, hdr["NAXIS2"], hdr["NAXIS2"]]
                wcs = WCS(hdr, key="D")
                # world coords
                xw, yw = wcs.all_pix2world(xp, yp, 1)
                plt.fill(xw / hdr["CDELT1D"], yw / hdr["CDELT2D"], alpha=0.2)
            plt.show()

    def test_gets_headers_from_real_file(self):
        slit_hdr = ho._long_micado_slit_header()
        # slit_hdr = ho._short_micado_slit_header()
        wave_min = 1.0
        wave_max = 1.3
        sptl = spt.SpectralTraceList(filename="TRACE_15arcsec.fits",
                                     s_colname="xi",
                                     wave_colname="lam",
                                     spline_order=1)
        params = {"wave_min": wave_min, "wave_max": wave_max,
                  "pixel_scale": 0.004, "plate_scale": 0.266666667}
        hdrs = sptl.get_fov_headers(slit_hdr, **params)
        assert isinstance(sptl, spt.SpectralTraceList)

        print(len(hdrs))

        if PLOTS:
            sptl.plot(wave_min, wave_max)

            # pixel coords
            for hdr in hdrs[::300]:
                xp = [0, hdr["NAXIS1"], hdr["NAXIS1"], 0]
                yp = [0, 0, hdr["NAXIS2"], hdr["NAXIS2"]]
                wcs = WCS(hdr, key="D")
                # world coords
                xw, yw = wcs.all_pix2world(xp, yp, 1)
                plt.plot(xw, yw, alpha=0.2)
            plt.show()


# class TestApplyTo:
#     def test_fov_setup_base_returns_only_extracted_fov_limits(self):
#         fname = r"F:\Work\irdb\MICADO\TRACE_MICADO.fits"
#         sptl = spt.SpectralTraceList(filename=fname, s_colname='xi')
#
#         fvl = FovVolumeList()
#         fvl = spt.apply_to(fvl)
#
#         assert len(fvl) == 17


@pytest.fixture(name="spectral_trace_list", scope="class")
def fixture_spectral_trace_list():
    """Instantiate a SpectralTraceList"""
    return SpectralTraceList(hdulist=tlo.make_trace_hdulist())

<<<<<<< HEAD

def test_set_pc_matrix(rotation_ang=0, shear_ang=10):
    n = 100
    im = np.arange(n**2).reshape(n, n)
    hdu = fits.ImageHDU(im)
    hdr_dict = {"CTYPE1": "LINEAR",
                "CTYPE2": "LINEAR",
                "CUNIT1": "deg",
                "CUNIT2": "deg",
                "CDELT1": 1,
                "CDELT2": 1,
                "CRVAL1": 0,
                "CRVAL2": 0,
                "CRPIX1": 0,
                "CRPIX2": 0}
    hdu.header.update(hdr_dict)

    c = np.cos(rotation_ang / 57.29578) * 2
    s = np.sin(rotation_ang / 57.29578) * 2
    t = np.tan(shear_ang / 57.29578)

    n = 5
    pc_dict = {"PC1_1": c + t*s,
               "PC1_2": -s + t*c,
               "PC2_1": s,
               "PC2_2": c}
    det = np.sqrt(np.abs(pc_dict["PC1_1"] * pc_dict["PC2_2"] - \
                         pc_dict["PC1_2"] * pc_dict["PC2_1"]))
    for key in pc_dict:
        pc_dict[key] /= det
    hdu.header.update(pc_dict)
    w = WCS(hdu)

    xd = np.array([0, 10, 10, 0])
    yd = np.array([0, 0, 10, 10])
    xs, ys = w.all_pix2world(xd, yd, 1)

    if PLOTS:
        plt.figure(figsize=(6, 6))
        plt.plot(xd, yd, "o-")
        plt.plot(xs, ys, "o-")
        plt.show()


=======
>>>>>>> 48794114
class TestRectification:
    def test_rectify_cube_not_implemented(self, spectral_trace_list):
        hdulist = fits.HDUList()
        with pytest.raises(NotImplementedError):
            spectral_trace_list.rectify_cube(hdulist)

    # def test_rectify_traces_needs_ximin_and_ximax(self, spectral_trace_list):
    #    hdulist = fits.HDUList([fits.PrimaryHDU()])
    #    with pytest.raises(KeyError):
    #        spectral_trace_list.rectify_traces(hdulist)


class TestSpectralTraceListWheel:
    @pytest.mark.usefixtures("no_file_error")
    def test_basic_init(self):
        """
        This is a super basic test just to see the thing basically works and
        parameters are passed correctly. Please feel free to improve this!!
        """
        kwargs = {"current_trace_list": "bogus",
                  "filename_format": "bogus_{}",
                  "trace_list_names": ["foo"]}
        stw = SpectralTraceListWheel(**kwargs)
        assert isinstance(stw, SpectralTraceListWheel)
        assert stw.meta["current_trace_list"] == "bogus"
        assert stw.meta["filename_format"] == "bogus_{}"
        assert stw.meta["trace_list_names"] == ["foo"]
        assert isinstance(stw.trace_lists["foo"], SpectralTraceList)
        assert stw.trace_lists["foo"].meta["filename"] == "bogus_foo"


class TestUnresolvedSpectralTraceListInit:
    def test_init(self):
        sptl = spt.UnresolvedSpectralTraceList(filename="INS_mos_traces.fits")
        assert len(sptl.spectral_traces) == 5
        assert sptl.spectral_traces["TRACE_Ap0"].meta["trace_id"] == "TRACE_Ap0"

        if PLOTS:
            for trace in list(sptl.spectral_traces.values()):
                plt.plot(trace.table["x"], trace.table["y"])
            plt.show()
            #plt.pause(20)

    def test_get_xyz_for_trace(self):
        sptl = spt.UnresolvedSpectralTraceList(filename="INS_mos_traces.fits",
                                               plate_scale=20,
                                               pixel_scale=0.2)
        waves = np.linspace(1.75, 2.5, 101) * u.um
        flux = np.zeros_like(waves.value)
        flux[::10] = 1
        spec = SourceSpectrum(Empirical1D, points=waves, lookup_table=flux)

        for trace in sptl.spectral_traces.values():
            x, y, z = sptl.get_xyz_for_trace(trace, spec)
            plt.plot(x, y)

        if PLOTS:
            plt.show()
            plt.pause(0)

    def test_trace_to_image(self):
        sptl = spt.UnresolvedSpectralTraceList(filename="INS_mos_traces.fits",
                                               plate_scale=20,
                                               pixel_scale=0.2)
        waves = np.linspace(1.75, 2.5, 101) * u.um
        flux = np.ones_like(waves.value)
        flux[::10] = 10
        spec = SourceSpectrum(Empirical1D, points=waves, lookup_table=flux)

        for i, trace in enumerate(sptl.spectral_traces.values()):
            x, y, z = sptl.get_xyz_for_trace(trace, spec)
            image = sptl.trace_to_image(x, y, z)
            plt.subplot(2, 3, i+1)
            plt.imshow(image, origin="lower")

        if PLOTS:
            plt.pause(0)
            plt.show()

class TestMosaicSpectralTraceList():
    def test_intit(self):
        sptl = spt.MosaicSpectralTraceList(
            plate_scale=6.33333,
            pixel_scale=0.095,
            wave_min=1.420,
            wave_max=1.857,
        )
        assert len(sptl.spectral_traces) == 14
        print(sptl.spectral_traces["Trace_Ap0"].table)

        # assert sptl.spectral_traces["TRACE_Ap0"].meta["trace_id"] == "TRACE_Ap0"<|MERGE_RESOLUTION|>--- conflicted
+++ resolved
@@ -22,13 +22,13 @@
 from scopesim.base_classes import PoorMansHeader
 from scopesim import rc
 
-MOCK_PATH = os.path.abspath(os.path.join(os.path.dirname(__file__),
-                                         "../mocks/MICADO_SPEC/"))
-if MOCK_PATH not in rc.__search_path__:
-    rc.__search_path__ += [MOCK_PATH]
-
-if rc.__basic_inst_path__ not in rc.__search_path__:
-    rc.__search_path__ += [rc.__basic_inst_path__]
+# MOCK_PATH = os.path.abspath(os.path.join(os.path.dirname(__file__),
+#                                          "../mocks/MICADO_SPEC/"))
+# if MOCK_PATH not in rc.__search_path__:
+#     rc.__search_path__ += [MOCK_PATH]
+#
+# if rc.__basic_inst_path__ not in rc.__search_path__:
+#     rc.__search_path__ += [rc.__basic_inst_path__]
 
 PLOTS = False
 
@@ -56,7 +56,7 @@
     def test_initialises_with_nothing(self):
         assert isinstance(SpectralTraceList(), SpectralTraceList)
 
-    @pytest.mark.usefixtures("full_trace_list")
+    # @pytest.mark.usefixtures("full_trace_list")
     def test_initialises_with_a_hdulist(self, full_trace_list):
         spt = SpectralTraceList(hdulist=full_trace_list)
         assert isinstance(spt, SpectralTraceList)
@@ -155,7 +155,6 @@
     """Instantiate a SpectralTraceList"""
     return SpectralTraceList(hdulist=tlo.make_trace_hdulist())
 
-<<<<<<< HEAD
 
 def test_set_pc_matrix(rotation_ang=0, shear_ang=10):
     n = 100
@@ -200,8 +199,6 @@
         plt.show()
 
 
-=======
->>>>>>> 48794114
 class TestRectification:
     def test_rectify_cube_not_implemented(self, spectral_trace_list):
         hdulist = fits.HDUList()
