--- conflicted
+++ resolved
@@ -1,13 +1,8 @@
-<<<<<<< HEAD
-=======
 # -*- coding: utf-8 -*-
 """Test a basic instrument setup."""
 
->>>>>>> 708a08f8
 import pytest
-from pytest import raises
-import os
-from time import time
+
 import numpy as np
 from matplotlib import pyplot as plt
 from matplotlib.colors import LogNorm
@@ -20,10 +15,6 @@
 
 PLOTS = False
 
-<<<<<<< HEAD
-inst_pkgs = os.path.join(os.path.dirname(__file__), "../mocks")
-sim.rc.__currsys__["!SIM.file.local_packages_path"] = inst_pkgs
-=======
 SWITCHOFF = [
     "shot_noise",
     "dark_current",
@@ -36,7 +27,6 @@
 
 # pylint: disable=missing-class-docstring
 # pylint: disable=missing-function-docstring
->>>>>>> 708a08f8
 
 
 @pytest.mark.usefixtures("protect_currsys", "patch_all_mock_paths")
@@ -185,7 +175,7 @@
         imp_im = opt.image_planes[0].data
         det_im = hdul[1].data
 
-        if not PLOTS:
+        if PLOTS:
             plt.subplot(121)
             plt.imshow(imp_im, norm=LogNorm())
             plt.subplot(122)
@@ -227,126 +217,6 @@
             plt.imshow(det_im, norm=LogNorm())
             plt.show()
 
-    def test_runs_with_a_single_point_source(self):
-        """
-        Testing to see if point source halos can be seen in slit that is not
-        centred on the object.
-
-        Two ways of testing this by setting the ApertureList.meta values
-        - Easy, computationally expensive :
-          Make a FOV for each slit, then extend the FOV past the slit by x.
-          This would be useful for MOS and LSS. E.g:
-          - fov_for_each_aperture = True
-          - extend_fov_beyond_slit = 2
-
-        - Difficult, computationally cheap :
-          Make a FOV that covers the whole IFU image slicer. E.g:
-            - fov_for_each_aperture = False
-            - extend_fov_beyond_slit = 0
-
-        Current problems with each approach:
-        - Easy : The whole FOV is added to the trace, not just the slit image
-          Fix this by cutting a sub-fov from the fov for the XiLamImage
-          [DONE]
-
-        - Difficult : The FOVs are made by ApertureList THEN SpectralTraceList
-          I'm not quite sure what SpTL is doing with the FovVolumes
-          It calls the SpT.fov_grid method, which is a red flag.
-          May need a re-write of SpT and SpTL
-
-        """
-
-        wave = np.arange(0.7, 2.5, 0.001)
-        spec = np.zeros(len(wave))
-        spec[25::50] += 100      # every 0.05µm, offset by 0.025µm
-        src = sim.Source(lam=wave*u.um, spectra=spec,
-                         x=[0], y=[0], ref=[0], weight=[1e-3])
-
-        cmd = sim.UserCommands(use_instrument="basic_instrument",
-                               set_modes=["ifu"])
-        # Expand PSF to go over slit width (5x 2 arcsec -> IFU dims = 14" x 10")
-        cmd["!OBS.psf_fwhm"] = 4
-        # Create a single FOV for all 5 apertures -> False
-        # cmd.yaml_dicts[3]["effects"][3]["kwargs"]["fov_for_each_aperture"] = True
-        # FOV image extends past slit boundaries. Default = 0
-        # cmd.yaml_dicts[3]["effects"][3]["kwargs"]["extend_fov_beyond_slit"] = 5
-
-        opt = sim.OpticalTrain(cmd)
-        for effect_name in ["shot_noise", "dark_current", "readout_noise",
-                            "atmospheric_radiometry", "source_fits_keywords",
-                            "effects_fits_keywords", "config_fits_keywords"]:
-            opt[effect_name].include = False
-
-        opt.observe(src)
-        hdul = opt.readout()[0]
-
-        imp_im = opt.image_planes[0].data
-        det_im = hdul[1].data
-
-        if PLOTS:
-            plt.subplot(121)
-            plt.imshow(imp_im, norm=LogNorm())
-            plt.subplot(122)
-            plt.imshow(det_im)
-            plt.show()
-
-        assert imp_im.sum() == pytest.approx(5251, rel=1e-2)
-
-
-@pytest.mark.usefixtures("protect_currsys", "patch_all_mock_paths")
-class TestObserveMosMode:
-    def test_loads(self):
-        wave = np.arange(0.7, 2.5, 0.001)
-        spec = np.ones(len(wave))
-        spec[25::50] += 1      # every 0.05µm, offset by 0.025µm
-        spec *= 1e3
-        src = sim.Source(lam=wave*u.um, spectra=spec,
-                         x=[-5, 5, 0, -5, 5],
-                         y=[-5, -5, 0, 5, 5],
-                         ref=[0]*5,
-                         weight=[1e-3]*5)
-
-        cmd = sim.UserCommands(use_instrument="basic_instrument",
-                               set_modes=["mos"])
-        opt = sim.OpticalTrain(cmd)
-        opt.observe(src)
-        hdul = opt.readout()[0]
-
-        imp_im = opt.image_planes[0].data
-        det_im = hdul[1].data
-
-        if PLOTS:
-            plt.subplot(121)
-            plt.imshow(imp_im)
-            plt.subplot(122)
-            plt.imshow(det_im)
-            plt.show()
-
-    def test_photon_flux_remains_constant(self):
-        wave = np.arange(0.7, 2.5, 0.001)
-        spec = np.ones(len(wave))
-        spec[25::50] += 1  # every 0.05µm, offset by 0.025µm
-        spec *= 1e3
-        src = sim.Source(lam=wave * u.um, spectra=spec,
-                         x=[-5, 5, 0, -5, 5],
-                         y=[-5, -5, 0, 5, 5],
-                         ref=[0]*5,
-                         weight=[1e-3]*5)
-
-        cmd = sim.UserCommands(use_instrument="basic_instrument",
-                               set_modes=["mos"])
-        opt = sim.OpticalTrain(cmd)
-        opt.observe(src)
-
-        imp_im = opt.image_planes[0].data
-
-        in_flux = 5*np.trapz(spec, wave)
-        out_flux = np.sum(imp_im)
-
-        if PLOTS:
-            plt.imshow(imp_im)
-            plt.show()
-
 
 @pytest.mark.usefixtures("protect_currsys", "patch_all_mock_paths")
 class TestFitsHeader:
@@ -360,7 +230,7 @@
         hdr = hdul[0].header
 
         assert hdr["SIM SRC0 object"] == 'star'
-        assert hdr["SIM EFF15 class"] == 'SourceDescriptionFitsKeywords'
+        assert hdr["SIM EFF14 class"] == 'SourceDescriptionFitsKeywords'
         assert hdr["SIM CONFIG OBS filter_name"] == 'J'
         assert hdr["ESO ATM SEEING"] == opt.cmds["!OBS.psf_fwhm"]
 
