--- conflicted
+++ resolved
@@ -51,14 +51,11 @@
   include: "!OBS.include_slicer"
   kwargs:
     filename: "INS_ifu_apertures.dat"
-<<<<<<< HEAD
+    extend_fov_beyond_slit: 5
 
 - name: fibre_list
   description: collection of apertures corresponding to the MOS fibre heads
   class: FibreApertureList
   include: "!OBS.include_fibres"
   kwargs:
-    filename: "INS_mos_apertures.dat"
-=======
-    extend_fov_beyond_slit: 5
->>>>>>> 9e32509e
+    filename: "INS_mos_apertures.dat"