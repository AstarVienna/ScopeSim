--- conflicted
+++ resolved
@@ -30,7 +30,6 @@
   properties :
     include_slit : False
     include_slicer: False
-    include_fibres : False
     filter_name : "J"
 
 - name : spectroscopy
@@ -40,39 +39,21 @@
   properties :
     include_slit : True
     include_slicer: False
-    include_fibres : False
     filter_name : "open"
   yamls :
     - YAML_mode_spectroscopy.yaml   # mode specific effects and properties
 
 - name : ifu
-<<<<<<< HEAD
-  description: Basic five-trace integral-field-unit spectrograph
-=======
   description: Basic three-trace integral-field-unit spectrograph
   status: development
->>>>>>> 708a08f8
   alias: OBS
   properties:
     include_slit: False
     include_slicer: True
-    include_fibres : False
     filter_name: "open"
   yamls:
     - YAML_mode_ifu.yaml   # mode specific effects and properties
 
-<<<<<<< HEAD
-- name : mos
-  description: Basic five-fibre multi-object spectrograph
-  alias: OBS
-  properties:
-    include_slit: False
-    include_slicer: False
-    include_fibres : True
-    filter_name: "open"
-  yamls:
-    - YAML_mode_mos.yaml   # mode specific effects and properties
-=======
 - name: mock_concept_mode
   description: Dummy mode to test concept status.
   status: concept
@@ -88,5 +69,4 @@
 - name: mock_deprecated_mode_msg
   description: Dummy mode to test deprecated status with message.
   status: deprecated
-  deprecate: This mode is deprecated.
->>>>>>> 708a08f8
+  deprecate: This mode is deprecated.