import os

import numpy as np
from astropy import units as u, wcs
from astropy.io import fits
from astropy.table import Table
from synphot import SourceSpectrum, Empirical1D

from scopesim.source.source import Source
from scopesim.source.source_templates import vega_spectrum
from scopesim import rc

FILES_PATH = os.path.abspath(os.path.join(os.path.dirname(__file__),
                                          "../files/"))
if FILES_PATH not in rc.__search_path__:
    rc.__search_path__ += [FILES_PATH]


def _table_source():
    n = 101
    unit = u.Unit("ph s-1 m-2 um-1")
    wave = np.linspace(0.5, 2.5, n) * u.um
    specs = [SourceSpectrum(Empirical1D, points=wave,
                            lookup_table=4 * np.ones(n) * unit),
             SourceSpectrum(Empirical1D, points=wave,
                            lookup_table=np.linspace(0, 4, n) * unit),
             SourceSpectrum(Empirical1D, points=wave,
                            lookup_table=np.linspace(0, 4, n)[::-1] * unit)]
    tbl = Table(names=["x", "y", "ref", "weight"],
                data=[[5,  0, -5,  0]*u.arcsec,
                      [5, -10, 5,  0] * u.arcsec,
                      [2,  0,  1,  0],
                      [1,  1,  1,  2]])
    tbl_source = Source(table=tbl, spectra=specs)

    return tbl_source


def _image_source(dx=0, dy=0, angle=0, weight=1):
    """
    An image with 3 point sources on a random BG

    Parameters
    ----------
    dx, dy : float
        [arcsec] Offset from optical axis
    angle : float
        [deg]
    weight : float

    Returns
    -------

    """
    n = 101
    unit = u.Unit("ph s-1 m-2 um-1")
    wave = np.linspace(0.5, 2.5, n) * u.um
    specs = [SourceSpectrum(Empirical1D, points=wave,
                            lookup_table=np.linspace(0, 4, n) * unit)]

    n = 50
    im_wcs = wcs.WCS(naxis=2)
    im_wcs.wcs.cunit = [u.arcsec, u.arcsec]
    im_wcs.wcs.cdelt = [0.2, 0.2]
    im_wcs.wcs.crval = [0, 0]
    im_wcs.wcs.crpix = [n//2, n//2]
    im_wcs.wcs.ctype = ["RA---TAN", "DEC--TAN"]

    im = np.random.random(size=(n+1, n+1)) * 1e-9 * weight
    im[n-1, 1] += 5 * weight
    im[1, 1] += 5 * weight
    im[n//2, n//2] += 10 * weight
    im[n//2, n-1] += 5 * weight

    im_hdu = fits.ImageHDU(data=im, header=im_wcs.to_header())
    im_hdu.header["SPEC_REF"] = 0
    im_source = Source(image_hdu=im_hdu, spectra=specs)

    angle = angle * np.pi / 180
    im_source.fields[0].header["CRVAL1"] += dx / 3600
    im_source.fields[0].header["CRVAL2"] += dy / 3600
    im_source.fields[0].header["PC1_1"] = np.cos(angle)
    im_source.fields[0].header["PC1_2"] = np.sin(angle)
    im_source.fields[0].header["PC2_1"] = -np.sin(angle)
    im_source.fields[0].header["PC2_2"] = np.cos(angle)

    return im_source


<<<<<<< HEAD
def _cube_source(**kwargs):
    """
    An image with 3 point sources on a random BG

    Parameters
    ----------
    dx, dy : float
        [arcsec] Offset from optical axis
    angle : float
        [deg]
    weight : float

    Returns
    -------

    """

    n = 101
    im_src = _image_source(**kwargs)
    data = im_src.fields[0].data

        # Broadcast the array onto a 3rd dimension and scale along the new axis
    im_src.fields[0].data = data[None, :, :] * np.linspace(0, 4, n)[:, None, None]
    im_src.spectra = []

    cube_hdr_dict = {"CUNIT3": "um", "CTYPE3": "WAVE", "CDELT3": 0.02,
                     "CRVAL3": 1.5, "CRPIX3": 50, "SPEC_REF": None,
                     "BUNIT": "ph s-1 m-2 um-1"}

    im_src.fields[0].header.update(cube_hdr_dict)

    return im_src

=======
def _fits_image_source():
    n = 50
    unit = u.Unit("ph s-1 m-2 um-1")
    wave = np.linspace(0.5, 2.5, n) * u.um
    specs = [SourceSpectrum(Empirical1D, points=wave,
                            lookup_table=np.linspace(0, 4, n) * unit)]

    hdulist = fits.open(os.path.join(FILES_PATH, "test_image.fits"))
    fits_src = Source(image_hdu=hdulist[0], spectra=specs)

    return fits_src
>>>>>>> 5ddd43bd


def _combined_source(im_angle=0, dx=[0, 0, 0], dy=[0, 0, 0], weight=[1, 1, 1]):
    tblsrc1 = _table_source()

    tblsrc2 = _table_source()
    tblsrc2.fields[0]["x"] += dx[0]
    tblsrc2.fields[0]["y"] += dy[0]
    tblsrc2.fields[0]["weight"] *= weight[0]

    tblsrc3 = _table_source()
    tblsrc3.fields[0]["x"] += dx[1]
    tblsrc3.fields[0]["y"] += dy[1]
    tblsrc3.fields[0]["weight"] *= weight[1]

    imsrc = _image_source(dx[2], dy[2], im_angle, weight[2])

    src = tblsrc1 + tblsrc2 + tblsrc3 + imsrc

    return src


def _single_table_source(weight=1, n=3):
    unit = u.Unit("ph s-1 m-2 um-1")
    wave = np.linspace(0.5, 2.5, n) * u.um
    specs = [SourceSpectrum(Empirical1D, points=wave,
                            lookup_table=np.ones(n) * weight * unit)]
    tbl = Table(names=["x", "y", "ref", "weight"],
                data=[[0]*u.arcsec, [0]*u.arcsec, [0], [1]])
    tbl_source = Source(table=tbl, spectra=specs)

    return tbl_source


def _unity_source(dx=0, dy=0, angle=0, weight=1, n=100):
    unit = u.Unit("ph s-1 m-2 um-1")
    wave = np.linspace(0.5, 2.5, n) * u.um
    specs = [SourceSpectrum(Empirical1D, points=wave,
                            lookup_table=np.ones(n) * unit)]

    im_wcs = wcs.WCS(naxis=2)
    im_wcs.wcs.cunit = [u.arcsec, u.arcsec]
    im_wcs.wcs.cdelt = [1, 1]
    im_wcs.wcs.crval = [0, 0]
    im_wcs.wcs.crpix = [n/2, n/2]
    im_wcs.wcs.ctype = ["RA---TAN", "DEC--TAN"]

    im = np.ones((n, n))

    im_hdu = fits.ImageHDU(data=im, header=im_wcs.to_header())
    im_hdu.header["SPEC_REF"] = 0
    im_source = Source(image_hdu=im_hdu, spectra=specs)

    angle = angle * np.pi / 180
    im_source.fields[0].header["CRVAL1"] += dx * u.arcsec.to(u.deg)
    im_source.fields[0].header["CRVAL2"] += dy * u.arcsec.to(u.deg)
    im_source.fields[0].header["PC1_1"] = np.cos(angle)
    im_source.fields[0].header["PC1_2"] = np.sin(angle)
    im_source.fields[0].header["PC2_1"] = -np.sin(angle)
    im_source.fields[0].header["PC2_2"] = np.cos(angle)
    im_source.fields[0].data *= weight

    return im_source


def _empty_sky():
    n = 3
    unit = u.Unit("ph s-1 m-2 um-1")
    wave = np.linspace(0.5, 2.5, n) * u.um
    specs = [SourceSpectrum(Empirical1D, points=wave,
                            lookup_table=np.zeros(n) * unit)]
    tbl = Table(names=["x", "y", "ref", "weight"],
                data=[[0], [0], [0], [0]])
    tbl_source = Source(table=tbl, spectra=specs)

    return tbl_source


def _vega_source(mag=0, x=0, y=0):
    specs = [vega_spectrum(mag)]
    tbl = Table(names=["x", "y", "ref", "weight"],
                data=[[x]*u.arcsec, [y]*u.arcsec, [0], [1]])
    tbl_source = Source(table=tbl, spectra=specs)

    return tbl_source<|MERGE_RESOLUTION|>--- conflicted
+++ resolved
@@ -87,7 +87,19 @@
     return im_source
 
 
-<<<<<<< HEAD
+def _fits_image_source():
+    n = 50
+    unit = u.Unit("ph s-1 m-2 um-1")
+    wave = np.linspace(0.5, 2.5, n) * u.um
+    specs = [SourceSpectrum(Empirical1D, points=wave,
+                            lookup_table=np.linspace(0, 4, n) * unit)]
+
+    hdulist = fits.open(os.path.join(FILES_PATH, "test_image.fits"))
+    fits_src = Source(image_hdu=hdulist[0], spectra=specs)
+
+    return fits_src
+
+
 def _cube_source(**kwargs):
     """
     An image with 3 point sources on a random BG
@@ -121,19 +133,6 @@
 
     return im_src
 
-=======
-def _fits_image_source():
-    n = 50
-    unit = u.Unit("ph s-1 m-2 um-1")
-    wave = np.linspace(0.5, 2.5, n) * u.um
-    specs = [SourceSpectrum(Empirical1D, points=wave,
-                            lookup_table=np.linspace(0, 4, n) * unit)]
-
-    hdulist = fits.open(os.path.join(FILES_PATH, "test_image.fits"))
-    fits_src = Source(image_hdu=hdulist[0], spectra=specs)
-
-    return fits_src
->>>>>>> 5ddd43bd
 
 
 def _combined_source(im_angle=0, dx=[0, 0, 0], dy=[0, 0, 0], weight=[1, 1, 1]):
