import pytest
from pytest import approx
import numpy as np
from astropy import units as u
<<<<<<< HEAD
from astropy.table import Table

from scopesim.optics.fov import FieldOfView
from scopesim.optics import fov_utils

import matplotlib.pyplot as plt
from matplotlib.colors import LogNorm

from scopesim.tests.mocks.py_objects.source_objects import _table_source, \
    _image_source, _combined_source, _cube_source
from scopesim.tests.mocks.py_objects.header_objects import _basic_fov_header
=======
from astropy.io import fits
from matplotlib import pyplot as plt
from matplotlib.colors import LogNorm

from scopesim.tests.mocks.py_objects import header_objects as ho
from scopesim.tests.mocks.py_objects import source_objects as so
from scopesim.optics.fov import FieldOfView
from scopesim.optics.fov_utils import get_cube_waveset
>>>>>>> 16ef547f


PLOTS = False


def _fov_190_210_um():
    """ A FOV compatible with 11 slices of so._cube_source()"""
    hdr = ho._fov_header()  # 20x20" @ 0.2" --> [-10, 10]"
    wav = [1.9, 2.1] * u.um
    fov = FieldOfView(hdr, wav, area=1 * u.m ** 2)
    return fov


def _fov_197_202_um():
    """ A FOV compatible with 3 slices of so._cube_source()"""
    hdr = ho._fov_header()  # 20x20" @ 0.2" --> [-10, 10]"
    wav = [1.97000000001, 2.02] * u.um  # Needs [1.98, 2.00, 2.02] µm --> 3 slices
    fov = FieldOfView(hdr, wav, area=1*u.m**2)
    return fov


<<<<<<< HEAD
@pytest.fixture(scope="function")
def cube_source():
    return _cube_source()


@pytest.fixture(scope="function")
def combined_source():
    return _combined_source()


@pytest.fixture(scope="function")
def basic_fov_header():
    return _basic_fov_header()


@pytest.mark.usefixtures("basic_fov_header")
class TestFieldOfViewInit:
    def test_initialises_with_nothing_raise_error(self):
        with pytest.raises(TypeError):
            FieldOfView()

    def test_initialises_with_header_and_waverange(self, basic_fov_header):
        print(dict(basic_fov_header))
        the_fov = FieldOfView(basic_fov_header, (1, 2)*u.um, area=1*u.m**2)
        assert isinstance(the_fov, FieldOfView)
=======
class TestInit:
    def test_initialises_with_nothing_raise_error(self):
        with pytest.raises(TypeError):
            FieldOfView()
>>>>>>> 16ef547f

    def test_throws_error_if_no_wcs_in_header(self):
        with pytest.raises(ValueError):
            FieldOfView(fits.Header(), (1, 2) * u.um, area=1*u.m**2)

<<<<<<< HEAD


@pytest.mark.usefixtures("basic_fov_header", "table_source", "image_source",
                         "cube_source")
class TestFieldOfViewExtractFrom:
    # Note: Deleted tests for combining fields - why combine Source fields if you don't need to
    def test_contains_all_fields_inside_fov(self, basic_fov_header, cube_source,
                                            image_source, table_source):
        src = image_source + cube_source + table_source
        the_fov = FieldOfView(basic_fov_header, (1, 2)*u.um, area=1*u.m**2)
        the_fov.extract_from(src)
        assert len(the_fov.fields) == 3
        assert isinstance(the_fov.fields[0], fits.ImageHDU)
        assert isinstance(the_fov.fields[1], fits.ImageHDU)
        assert  the_fov.fields[1].header["NAXIS"] == 3
        assert isinstance(the_fov.fields[2], Table)

    def test_all_spectra_are_referenced_correctly(self, basic_fov_header,
                                                  image_source, table_source,
                                                  cube_source):
        src = image_source + cube_source + table_source
        the_fov = FieldOfView(basic_fov_header, (1, 2) * u.um,
                                  area=1 * u.m ** 2)
        the_fov.extract_from(src)
        # check the same spectrum object is referenced by both lists
        assert all([the_fov.spectra[i] == src.spectra[i]
                    for i in the_fov.spectra])

    def test_ignores_fields_outside_fov_boundary(self, basic_fov_header):

        src = _combined_source(dx=[200, 200, 200])
        src.fields[0]["x"] += 200

        the_fov = FieldOfView(basic_fov_header, (1, 2)*u.um, area=1*u.m**2)
        the_fov.extract_from(src)
=======
    def test_initialises_with_header_and_waverange(self):
        hdr = _fov_190_210_um().header
        the_fov = FieldOfView(hdr, (1, 2)*u.um, area=1*u.m**2)
        assert isinstance(the_fov, FieldOfView)


class TestExtractFrom:
    def test_extract_point_sources_from_table(self):
        src = so._table_source()
        src.fields[0]["x"] = [-15,-5,0,0] * u.arcsec
        src.fields[0]["y"] = [0,0,5,15] * u.arcsec
        fov = _fov_190_210_um()
        fov.extract_from(src)

        assert len(fov.fields[0]) == 2
        assert len(fov.spectra[0].waveset) == 11
        assert fov.spectra[0].waveset[0].value == approx(19000)

    def test_extract_2d_image_from_hduimage(self):
        src = so._image_source(dx=10)       # 10x10" @ 0.2"/pix, offset by 10"
        fov = _fov_190_210_um()
        fov.extract_from(src)

        assert fov.fields[0].data.shape == (51, 26)
        assert len(fov.spectra[0].waveset) == 11
        assert fov.spectra[0].waveset[0].value == approx(19000)

    def test_extract_3d_cube_from_hduimage(self):
        src = so._cube_source()             # 10x10" @ 0.2"/pix, [0.5, 2.5]m @ 0.02µm
        fov = _fov_197_202_um()
        fov.extract_from(src)

        s198, s200, s202 = fov.fields[0].data.sum(axis=(2,1))
        assert s198 == approx(s200, rel=0.02)
        assert s202 == approx(s200 * 0.5, rel=0.02)
        assert fov.fields[0].data.shape == (3, 51, 51)
        assert len(fov.spectra) == 0

    def test_extract_3d_cube_that_is_offset_relative_to_fov(self):
        src = so._cube_source(dx=10)        # 10x10" @ 0.2"/pix, [0.5, 2.5]m @ 0.02µm, centre offset to (10, 0)"
        fov = _fov_197_202_um()
        fov.extract_from(src)

        assert fov.fields[0].shape == (3, 51, 26)

    def test_extract_one_of_each_type_from_source_object(self):
        src_table = so._table_source()              # 4 sources, put two outside of FOV
        src_table.fields[0]["x"] = [-15,-5,0,0] * u.arcsec
        src_table.fields[0]["y"] = [0,0,5,15] * u.arcsec
        src_image = so._image_source(dx=10)         # 10x10" @ 0.2"/pix
        src_cube = so._cube_source()                # 10x10" @ 0.2"/pix, [0.5, 2.5]m @ 0.02µm
        src = src_cube + src_image + src_table

        fov = _fov_197_202_um()
        fov.extract_from(src)

        assert fov.fields[0].shape == (3, 51, 51)
        assert fov.fields[1].shape == (51, 26)
        assert len(fov.fields[2]) == 2

        assert len(fov.spectra) == 3
        assert fov.fields[1].header["SPEC_REF"] == 0
        for spec in fov.spectra.values():
            assert spec.waveset[0].value == approx(1.97e4)
            assert spec.waveset[-1].value == approx(2.02e4)     # Angstrom

    # Below are tests from original FieldOfView object

    def test_ignores_fields_outside_fov_boundary(self):
        src = so._combined_source(dx=[200, 200, 200])
        src.fields[0]["x"] += 200

        fov = _fov_197_202_um()
        fov.extract_from(src)

        assert len(fov.fields) == 0

    def test_all_spectra_are_referenced_correctly(self):
        src = so._image_source() + so._cube_source() + so._table_source()
        fov = _fov_190_210_um()
        fov.extract_from(src)
        # check the same spectrum object is referenced by both lists
        assert fov.fields[0].header["SPEC_REF"] == \
               src.fields[0].header["SPEC_REF"]
        assert np.all([fov.fields[2][i]["ref"] == \
                       src.fields[2][i]["ref"] for i in range(4)])

        def test_contains_all_fields_inside_fov(self, basic_fov_header,
                                                cube_source,
                                                image_source, table_source):
            src = image_source + cube_source + table_source
            the_fov = FieldOfView(basic_fov_header, (1, 2) * u.um,
                                  area=1 * u.m ** 2)
            the_fov.extract_from(src)
            assert len(the_fov.fields) == 3
            assert isinstance(the_fov.fields[0], fits.ImageHDU)
            assert isinstance(the_fov.fields[1], fits.ImageHDU)
            assert the_fov.fields[1].header["NAXIS"] == 3
            assert isinstance(the_fov.fields[2], Table)


class TestMakeCube:
    def test_makes_cube_from_table(self):
        src_table = so._table_source()            # 10x10" @ 0.2"/pix, [0.5, 2.5]m @ 0.02µm
        fov = _fov_190_210_um()
        fov.extract_from(src_table)

        cube = fov.make_cube_hdu()

        in_sum = 0
        waveset = fov.spectra[0].waveset
        for x, y, ref, weight in src_table.fields[0]:
            flux = src_table.spectra[ref](waveset).to(u.ph/u.s/u.m**2/u.um).value
            in_sum += np.sum(flux) * weight

        out_sum = np.sum(cube.data)

        assert out_sum == approx(in_sum, rel=0.01)
>>>>>>> 16ef547f

        if PLOTS:
            plt.imshow(cube.data[0, :, :], origin="lower")
            plt.show()

<<<<<<< HEAD
    def test_contains_cube_when_passed_a_cube_source(self, basic_fov_header,
                                                     cube_source):
        src = cube_source
        the_fov = FieldOfView(basic_fov_header, (1, 2)*u.um, area=1*u.m**2)
        the_fov.extract_from(src)

        assert len(the_fov.fields) == 1
        assert len(the_fov.spectra) == 0
        assert len(the_fov.fields[0].data.shape) == 3
        # ..todo: currently tests temporary implementation of make_cube()
        assert len(the_fov.cube.data.shape) == 3

=======
    def test_makes_cube_from_imagehdu(self):
        src_image = so._image_source()            # 10x10" @ 0.2"/pix, [0.5, 2.5]m @ 0.02µm
        fov = _fov_190_210_um()
        fov.extract_from(src_image)
>>>>>>> 16ef547f

        cube = fov.make_cube_hdu()

<<<<<<< HEAD
        the_fov = FieldOfView(basic_fov_header, (1, 2)*u.um, area=1*u.m**2)
        the_fov.extract_from(src)
        the_fov.view()
=======
        waveset = np.linspace(1.9, 2.1, np.shape(cube)[0]) * u.um
        spec = fov.spectra[0](waveset).to(u.ph/u.s/u.m**2/u.um).value
        in_sum = np.sum(src_image.fields[0].data) * np.sum(spec)
        out_sum = np.sum(cube.data)
>>>>>>> 16ef547f

        assert out_sum == approx(in_sum, rel=0.01)

        if PLOTS:
            plt.imshow(cube.data[0, :, :], origin="lower")
            plt.show()

    def test_makes_cube_from_other_cube_imagehdu(self):
        import scopesim as sim
        sim.rc.__currsys__["!SIM.spectral.spectral_bin_width"] = 0.01
        src_cube = so._cube_source()            # 10x10" @ 0.2"/pix, [0.5, 2.5]m @ 0.02µm
        fov = _fov_197_202_um()
        fov.extract_from(src_cube)

        cube = fov.make_cube_hdu()

        # layer 74 to 77 are extracted by FOV
        in_sum = np.sum(src_cube.fields[0].data[74:77, :, :])

        out_sum = np.sum(cube.data)

        assert out_sum == approx(in_sum)

        if PLOTS:
            plt.imshow(cube.data[0, :, :], origin="lower")
            plt.show()

    def test_makes_cube_from_two_similar_cube_imagehdus(self):
        src_cube = so._cube_source() + so._cube_source(dx=1)            # 2 cubes 10x10" @ 0.2"/pix, [0.5, 2.5]m @ 0.02µm
        fov = _fov_197_202_um()
        fov.extract_from(src_cube)

        cube = fov.make_cube_hdu()

        # layer 74 to 77 are extracted by FOV
        bin_widths = np.array([0.01, 0.02, 0.01])[:, None, None] * 1e4      # um -> AA
        in_sum = 2 * np.sum(src_cube.fields[0].data[74:77, :, :] * bin_widths)

        out_sum = np.sum(cube.data)

        assert out_sum == approx(in_sum, rel=1e-3)

        if PLOTS:
            plt.imshow(cube.data[0, :, :], origin="lower")
            plt.show()

    def test_makes_cube_from_all_types_of_source_object(self):
        src_all = so._table_source() + \
                  so._image_source(dx=-4, dy=-4) + \
                  so._cube_source(weight=1e-8, dx=4)

        fov = _fov_190_210_um()
        fov.extract_from(src_all)

        cube = fov.make_cube_hdu()

        # sum up the expected flux in the output cube
        # bin_width * half width edge bin * PHOTLAM -> SI
        waveset = fov.spectra[0].waveset

        table_sum = 0
        for x, y, ref, weight in src_all.fields[0]:
            flux = src_all.spectra[ref](waveset).value
            table_sum += np.sum(flux) * weight

        ref = src_all.fields[1].header["SPEC_REF"]
        spec = fov.spectra[ref](waveset).value
        image_sum = np.sum(src_all.fields[1].data) * np.sum(spec)

        cube_sum = np.sum(src_all.fields[2].data[70:81, :, :]) * 0.02 * 0.95

        in_sum = table_sum + image_sum + cube_sum
        out_sum = np.sum(cube.data)

        assert out_sum == approx(in_sum, rel=0.02)

        if PLOTS:
            im = cube.data[0, :, :]
            plt.imshow(im, origin="lower", norm=LogNorm(), vmin=1e-8)
            plt.show()

    @pytest.mark.parametrize("src", [so._table_source(),
                                     so._image_source(),
                                     so._cube_source()])
    def test_cube_has_full_wcs(self, src):
        fov = _fov_190_210_um()
        fov.extract_from(src)

        cube = fov.make_cube_hdu()

<<<<<<< HEAD
        the_fov = FieldOfView(basic_fov_header, (1, 2)*u.um, area=1*u.m**2)
        the_fov.extract_from(src)
        view = the_fov.view()
=======
        assert "CDELT3" in cube.header
        assert "CRVAL3" in cube.header
        assert "CRPIX3" in cube.header
        assert "CUNIT3" in cube.header
        assert "CTYPE3" in cube.header
>>>>>>> 16ef547f


class TestMakeImage:
    def test_makes_image_from_table(self):
        src_table = so._table_source()            # 10x10" @ 0.2"/pix, [0.5, 2.5]m @ 0.02µm
        fov = _fov_190_210_um()
        fov.extract_from(src_table)

        img = fov.make_image_hdu()

        in_sum = 0
        waveset = fov.spectra[0].waveset
        for x, y, ref, weight in src_table.fields[0]:
            flux = src_table.spectra[ref](waveset).to(u.ph/u.s/u.m**2/u.um)
            flux *= 1 * u.m**2 * 0.02 * u.um * 0.9      # 0.9 is to catch the half bins at either end
            in_sum += np.sum(flux).value * weight
        out_sum = np.sum(img.data)

        if PLOTS:
            plt.imshow(img.data, origin="lower")
            plt.show()

        assert out_sum == approx(in_sum, rel=0.02)

    def test_makes_image_from_image(self):
        src_image = so._image_source()  # 10x10" @ 0.2"/pix, [0.5, 2.5]m @ 0.02µm
        fov = _fov_190_210_um()
        fov.extract_from(src_image)

        img = fov.make_image_hdu()

        src_im_sum = np.sum(src_image.fields[0].data)
        src_spec = src_image.spectra[0](fov.waveset).to(u.ph/u.s/u.m**2/u.um)
        src_flux = 0.91 * np.sum(src_spec * 1 * u.m**2 * 0.02 * u.um).value
        in_sum = src_im_sum * src_flux
        out_sum = np.sum(img.data)

        # 2% discrepancy is because the edge bins in FOV (not of equal value)
        # are multiplied by 0.5 when summed. This test simply multiplies by 0.91
        # to account for the last (11th) bin edge in the range 1.9 : 2.1 : 0.01

        assert out_sum == approx(in_sum, rel=0.01)

        if PLOTS:
            plt.imshow(img.data, origin="lower")
            plt.show()

    def test_makes_image_from_cube(self):
        src_cube = so._cube_source()  # 10x10" @ 0.2"/pix, [0.5, 2.5]m @ 0.02µm
        fov = _fov_197_202_um()
        fov.extract_from(src_cube)

<<<<<<< HEAD
        the_fov = FieldOfView(basic_fov_header, (1, 2) * u.um, area=1*u.m**2)
        the_fov.extract_from(src)
        view = the_fov.view()
=======
        image = fov.make_image_hdu()
>>>>>>> 16ef547f

        # layer 74 to 77 are extracted by FOV
        in_sum = np.sum(src_cube.fields[0].data[74:77, :, :])
        out_sum = np.sum(image.data)

        if PLOTS:
            plt.imshow(image.data, origin="lower")
            plt.show()

        assert out_sum == approx(in_sum)

<<<<<<< HEAD
        the_fov = FieldOfView(basic_fov_header, (1, 2)*u.um, area=1*u.m**2)
        the_fov.extract_from(src)
        view = the_fov.view()
=======
    def test_makes_image_from_all_types_of_source_object(self):
        src_all = so._table_source() + \
                  so._image_source(dx=-4, dy=-4) + \
                  so._cube_source(weight=1e-8, dx=4)
>>>>>>> 16ef547f

        fov = _fov_190_210_um()
        fov.extract_from(src_all)

        image = fov.make_image_hdu()

        # sum up the expected flux in the output cube
        waveset = fov.spectra[0].waveset
        scale_factor = 0.02 * 0.91 * 1e8  # bin_width * half width edge bin * PHOTLAM -> SI

        table_sum = 0
        for x, y, ref, weight in src_all.fields[0]:
            flux = src_all.spectra[ref](waveset).value
            table_sum += np.sum(flux) * weight * scale_factor

        ref = src_all.fields[1].header["SPEC_REF"]
        spec = fov.spectra[ref](waveset).value
        image_sum = np.sum(src_all.fields[1].data) * np.sum(spec) * scale_factor

        cube_sum = np.sum(src_all.fields[2].data[70:81, :, :]) * 0.02 * 0.95

        in_sum = table_sum + image_sum + cube_sum
        out_sum = np.sum(image.data)

        assert out_sum == approx(in_sum, rel=0.01)

        if PLOTS:
            im = image.data
            plt.imshow(im, origin="lower", norm=LogNorm(), vmin=1e-8)
            plt.show()

class TestMakeSpectrum:
    def test_make_spectrum_from_table(self):
        src_table = so._table_source()            # 10x10" @ 0.2"/pix, [0.5, 2.5]m @ 0.02µm
        fov = _fov_190_210_um()
        fov.extract_from(src_table)

        spec = fov.make_spectrum()

        in_sum = np.sum([n * spec(fov.waveset).value
                        for n, spec in zip([3, 1, 1], src_table.spectra)])      # sum of weights [3,1,1]
        out_sum = np.sum(spec(fov.waveset).value)

        assert in_sum == approx(out_sum)

<<<<<<< HEAD
@pytest.mark.usefixtures("basic_fov_header", "image_source", "table_source")
class TestIsFieldInFOV:
    def test_returns_true_for_table_inside(self, basic_fov_header,
                                           table_source):
        assert fov_utils.is_field_in_fov(basic_fov_header, table_source.fields[0])

    def test_returns_false_for_table_outside(self, basic_fov_header,
                                             table_source):
        table_source.fields[0]["x"] += 200
        assert not fov_utils.is_field_in_fov(basic_fov_header, table_source.fields[0])

    def test_returns_true_for_table_corner_inside(self, basic_fov_header,
                                                  table_source):
        table_source.fields[0]["x"] += 9
        table_source.fields[0]["y"] += 14
        assert fov_utils.is_field_in_fov(basic_fov_header, table_source.fields[0])

    def test_returns_true_for_image_inside(self, basic_fov_header,
                                           image_source):
        assert fov_utils.is_field_in_fov(basic_fov_header, image_source.fields[0])

    def test_returns_false_for_image_outside(self, basic_fov_header,
                                             image_source):
        image_source.fields[0].header["CRVAL1"] += 200*u.arcsec.to(u.deg)
        assert not fov_utils.is_field_in_fov(basic_fov_header, image_source.fields[0])

    def test_returns_true_for_image_in_corner(self, basic_fov_header,
                                              image_source):
        image_source.fields[0].header["CRVAL1"] += 10*u.arcsec.to(u.deg)
        image_source.fields[0].header["CRVAL2"] -= 10*u.arcsec.to(u.deg)
        assert fov_utils.is_field_in_fov(basic_fov_header, image_source.fields[0])
=======
    def test_make_spectrum_from_image(self):
        src_image = so._image_source()  # 10x10" @ 0.2"/pix, [0.5, 2.5]m @ 0.02µm
        fov = _fov_190_210_um()
        fov.extract_from(src_image)

        spec = fov.make_spectrum()

        in_sum = np.sum(src_image.fields[0].data) * \
                 np.sum(src_image.spectra[0](fov.waveset).value)
        out_sum = np.sum(spec(fov.waveset).value)

        assert in_sum == approx(out_sum)

    def test_make_spectrum_from_cube(self):
        src_cube = so._cube_source()  # 10x10" @ 0.2"/pix, [0.5, 2.5]m @ 0.02µm
        fov = _fov_197_202_um()
        fov.extract_from(src_cube)

        spec = fov.make_spectrum()
>>>>>>> 16ef547f

        in_sum = np.sum(src_cube.fields[0].data[74:77, :, :]) * 1e-8
        out_sum = np.sum(spec(fov.waveset).value)

        assert in_sum == approx(out_sum)

    def test_makes_spectrum_from_all_types_of_source_object(self):
        src_table = so._table_source()
        src_image = so._image_source(dx=-4, dy=-4)
        src_cube = so._cube_source(weight=1e-8, dx=4)
        src_all = src_table + src_image + src_cube

        fov = _fov_190_210_um()
        fov.extract_from(src_all)

        spec = fov.make_spectrum()

        table_sum = np.sum([n * spec(fov.waveset).value
                            for n, spec in zip([3, 1, 1], src_table.spectra)])  # sum of weights [3,1,1]
        image_sum = np.sum(src_image.fields[0].data) * \
                    np.sum(src_image.spectra[0](fov.waveset).value)
        cube_sum = np.sum(src_cube.fields[0].data[70:81, :, :]) * 1e-8

        in_sum = table_sum + image_sum + cube_sum
        out_sum = np.sum(spec(fov.waveset).value)

        assert in_sum == approx(out_sum)

        if PLOTS:
            waves = fov.waveset
            plt.plot(waves, spec(waves))
            for spectrum in src_all.spectra:
                plt.plot(waves, spectrum(waves))
            plt.show()

class TestMakeSpectrumImageCubeAllPlayNicely:
    def test_make_cube_and_make_spectrum_return_the_same_fluxes(self):
        src_all = so._table_source() + \
                  so._image_source(dx=-4, dy=-4) + \
                  so._cube_source(weight=1e-8, dx=4)

        fov = _fov_190_210_um()
        fov.extract_from(src_all)

        # if photlam, units of ph / s / cm2 / AA, else units of ph / s / voxel
        cube = fov.make_cube_hdu()
        cube_waves = get_cube_waveset(cube.header)
        cube_spectrum = cube.data.sum(axis=2).sum(axis=1)

        # always units of ph / s / cm-2 / AA-1
        waves = fov.waveset
        spectrum = fov.make_spectrum()(waves).value

        bin_width = 0.02        # um
        photlam_to_si = 1e8     # cm-2 AA-1 --> m-2 um-1
        edge_compensation = 0.91

        spectrum *= bin_width * photlam_to_si * edge_compensation

        if PLOTS:
            plt.plot(waves, spectrum, "k")
            plt.plot(cube_waves, cube_spectrum, "r")
            plt.show()

        assert np.sum(cube.data) == approx(np.sum(spectrum), rel=0.001)

    def test_make_cube_and_make_image_return_the_same_fluxes(self):
        src_all = so._cube_source(weight=1e-8, dx=4)
                  # so._image_source(dx=-4, dy=-4) #
                  # so._table_source()# + \

        fov = _fov_190_210_um()
        fov.extract_from(src_all)

        # if photlam, units of ph / s / cm2 / AA, else units of ph / s / voxel
        cube_sum = np.sum(fov.make_cube_hdu().data)
        # if photlam, units of ph / s / cm2 / AA, else units of ph / s / pixel
        image_sum = np.sum(fov.make_image_hdu().data)

<<<<<<< HEAD
class TestCombineImageHDUFields:
    def test_flux_in_equals_flux_out(self):
        pass


@pytest.mark.usefixtures("cube_source")
class TestCubeSourceInput:
    def test_source_cube_exists(self, cube_source):
        assert len(cube_source.fields[0].data.shape) == 3
=======
        assert cube_sum == approx(image_sum, rel=0.05)
>>>>>>> 16ef547f
<|MERGE_RESOLUTION|>--- conflicted
+++ resolved
@@ -2,19 +2,6 @@
 from pytest import approx
 import numpy as np
 from astropy import units as u
-<<<<<<< HEAD
-from astropy.table import Table
-
-from scopesim.optics.fov import FieldOfView
-from scopesim.optics import fov_utils
-
-import matplotlib.pyplot as plt
-from matplotlib.colors import LogNorm
-
-from scopesim.tests.mocks.py_objects.source_objects import _table_source, \
-    _image_source, _combined_source, _cube_source
-from scopesim.tests.mocks.py_objects.header_objects import _basic_fov_header
-=======
 from astropy.io import fits
 from matplotlib import pyplot as plt
 from matplotlib.colors import LogNorm
@@ -23,7 +10,6 @@
 from scopesim.tests.mocks.py_objects import source_objects as so
 from scopesim.optics.fov import FieldOfView
 from scopesim.optics.fov_utils import get_cube_waveset
->>>>>>> 16ef547f
 
 
 PLOTS = False
@@ -45,80 +31,15 @@
     return fov
 
 
-<<<<<<< HEAD
-@pytest.fixture(scope="function")
-def cube_source():
-    return _cube_source()
-
-
-@pytest.fixture(scope="function")
-def combined_source():
-    return _combined_source()
-
-
-@pytest.fixture(scope="function")
-def basic_fov_header():
-    return _basic_fov_header()
-
-
-@pytest.mark.usefixtures("basic_fov_header")
-class TestFieldOfViewInit:
-    def test_initialises_with_nothing_raise_error(self):
-        with pytest.raises(TypeError):
-            FieldOfView()
-
-    def test_initialises_with_header_and_waverange(self, basic_fov_header):
-        print(dict(basic_fov_header))
-        the_fov = FieldOfView(basic_fov_header, (1, 2)*u.um, area=1*u.m**2)
-        assert isinstance(the_fov, FieldOfView)
-=======
 class TestInit:
     def test_initialises_with_nothing_raise_error(self):
         with pytest.raises(TypeError):
             FieldOfView()
->>>>>>> 16ef547f
 
     def test_throws_error_if_no_wcs_in_header(self):
         with pytest.raises(ValueError):
             FieldOfView(fits.Header(), (1, 2) * u.um, area=1*u.m**2)
 
-<<<<<<< HEAD
-
-
-@pytest.mark.usefixtures("basic_fov_header", "table_source", "image_source",
-                         "cube_source")
-class TestFieldOfViewExtractFrom:
-    # Note: Deleted tests for combining fields - why combine Source fields if you don't need to
-    def test_contains_all_fields_inside_fov(self, basic_fov_header, cube_source,
-                                            image_source, table_source):
-        src = image_source + cube_source + table_source
-        the_fov = FieldOfView(basic_fov_header, (1, 2)*u.um, area=1*u.m**2)
-        the_fov.extract_from(src)
-        assert len(the_fov.fields) == 3
-        assert isinstance(the_fov.fields[0], fits.ImageHDU)
-        assert isinstance(the_fov.fields[1], fits.ImageHDU)
-        assert  the_fov.fields[1].header["NAXIS"] == 3
-        assert isinstance(the_fov.fields[2], Table)
-
-    def test_all_spectra_are_referenced_correctly(self, basic_fov_header,
-                                                  image_source, table_source,
-                                                  cube_source):
-        src = image_source + cube_source + table_source
-        the_fov = FieldOfView(basic_fov_header, (1, 2) * u.um,
-                                  area=1 * u.m ** 2)
-        the_fov.extract_from(src)
-        # check the same spectrum object is referenced by both lists
-        assert all([the_fov.spectra[i] == src.spectra[i]
-                    for i in the_fov.spectra])
-
-    def test_ignores_fields_outside_fov_boundary(self, basic_fov_header):
-
-        src = _combined_source(dx=[200, 200, 200])
-        src.fields[0]["x"] += 200
-
-        the_fov = FieldOfView(basic_fov_header, (1, 2)*u.um, area=1*u.m**2)
-        the_fov.extract_from(src)
-=======
     def test_initialises_with_header_and_waverange(self):
         hdr = _fov_190_210_um().header
         the_fov = FieldOfView(hdr, (1, 2)*u.um, area=1*u.m**2)
@@ -237,44 +158,22 @@
         out_sum = np.sum(cube.data)
 
         assert out_sum == approx(in_sum, rel=0.01)
->>>>>>> 16ef547f
 
         if PLOTS:
             plt.imshow(cube.data[0, :, :], origin="lower")
             plt.show()
 
-<<<<<<< HEAD
-    def test_contains_cube_when_passed_a_cube_source(self, basic_fov_header,
-                                                     cube_source):
-        src = cube_source
-        the_fov = FieldOfView(basic_fov_header, (1, 2)*u.um, area=1*u.m**2)
-        the_fov.extract_from(src)
-
-        assert len(the_fov.fields) == 1
-        assert len(the_fov.spectra) == 0
-        assert len(the_fov.fields[0].data.shape) == 3
-        # ..todo: currently tests temporary implementation of make_cube()
-        assert len(the_fov.cube.data.shape) == 3
-
-=======
     def test_makes_cube_from_imagehdu(self):
         src_image = so._image_source()            # 10x10" @ 0.2"/pix, [0.5, 2.5]m @ 0.02µm
         fov = _fov_190_210_um()
         fov.extract_from(src_image)
->>>>>>> 16ef547f
-
-        cube = fov.make_cube_hdu()
-
-<<<<<<< HEAD
-        the_fov = FieldOfView(basic_fov_header, (1, 2)*u.um, area=1*u.m**2)
-        the_fov.extract_from(src)
-        the_fov.view()
-=======
+
+        cube = fov.make_cube_hdu()
+
         waveset = np.linspace(1.9, 2.1, np.shape(cube)[0]) * u.um
         spec = fov.spectra[0](waveset).to(u.ph/u.s/u.m**2/u.um).value
         in_sum = np.sum(src_image.fields[0].data) * np.sum(spec)
         out_sum = np.sum(cube.data)
->>>>>>> 16ef547f
 
         assert out_sum == approx(in_sum, rel=0.01)
 
@@ -365,17 +264,11 @@
 
         cube = fov.make_cube_hdu()
 
-<<<<<<< HEAD
-        the_fov = FieldOfView(basic_fov_header, (1, 2)*u.um, area=1*u.m**2)
-        the_fov.extract_from(src)
-        view = the_fov.view()
-=======
         assert "CDELT3" in cube.header
         assert "CRVAL3" in cube.header
         assert "CRPIX3" in cube.header
         assert "CUNIT3" in cube.header
         assert "CTYPE3" in cube.header
->>>>>>> 16ef547f
 
 
 class TestMakeImage:
@@ -428,13 +321,7 @@
         fov = _fov_197_202_um()
         fov.extract_from(src_cube)
 
-<<<<<<< HEAD
-        the_fov = FieldOfView(basic_fov_header, (1, 2) * u.um, area=1*u.m**2)
-        the_fov.extract_from(src)
-        view = the_fov.view()
-=======
         image = fov.make_image_hdu()
->>>>>>> 16ef547f
 
         # layer 74 to 77 are extracted by FOV
         in_sum = np.sum(src_cube.fields[0].data[74:77, :, :])
@@ -446,16 +333,10 @@
 
         assert out_sum == approx(in_sum)
 
-<<<<<<< HEAD
-        the_fov = FieldOfView(basic_fov_header, (1, 2)*u.um, area=1*u.m**2)
-        the_fov.extract_from(src)
-        view = the_fov.view()
-=======
     def test_makes_image_from_all_types_of_source_object(self):
         src_all = so._table_source() + \
                   so._image_source(dx=-4, dy=-4) + \
                   so._cube_source(weight=1e-8, dx=4)
->>>>>>> 16ef547f
 
         fov = _fov_190_210_um()
         fov.extract_from(src_all)
@@ -501,39 +382,6 @@
 
         assert in_sum == approx(out_sum)
 
-<<<<<<< HEAD
-@pytest.mark.usefixtures("basic_fov_header", "image_source", "table_source")
-class TestIsFieldInFOV:
-    def test_returns_true_for_table_inside(self, basic_fov_header,
-                                           table_source):
-        assert fov_utils.is_field_in_fov(basic_fov_header, table_source.fields[0])
-
-    def test_returns_false_for_table_outside(self, basic_fov_header,
-                                             table_source):
-        table_source.fields[0]["x"] += 200
-        assert not fov_utils.is_field_in_fov(basic_fov_header, table_source.fields[0])
-
-    def test_returns_true_for_table_corner_inside(self, basic_fov_header,
-                                                  table_source):
-        table_source.fields[0]["x"] += 9
-        table_source.fields[0]["y"] += 14
-        assert fov_utils.is_field_in_fov(basic_fov_header, table_source.fields[0])
-
-    def test_returns_true_for_image_inside(self, basic_fov_header,
-                                           image_source):
-        assert fov_utils.is_field_in_fov(basic_fov_header, image_source.fields[0])
-
-    def test_returns_false_for_image_outside(self, basic_fov_header,
-                                             image_source):
-        image_source.fields[0].header["CRVAL1"] += 200*u.arcsec.to(u.deg)
-        assert not fov_utils.is_field_in_fov(basic_fov_header, image_source.fields[0])
-
-    def test_returns_true_for_image_in_corner(self, basic_fov_header,
-                                              image_source):
-        image_source.fields[0].header["CRVAL1"] += 10*u.arcsec.to(u.deg)
-        image_source.fields[0].header["CRVAL2"] -= 10*u.arcsec.to(u.deg)
-        assert fov_utils.is_field_in_fov(basic_fov_header, image_source.fields[0])
-=======
     def test_make_spectrum_from_image(self):
         src_image = so._image_source()  # 10x10" @ 0.2"/pix, [0.5, 2.5]m @ 0.02µm
         fov = _fov_190_210_um()
@@ -553,7 +401,6 @@
         fov.extract_from(src_cube)
 
         spec = fov.make_spectrum()
->>>>>>> 16ef547f
 
         in_sum = np.sum(src_cube.fields[0].data[74:77, :, :]) * 1e-8
         out_sum = np.sum(spec(fov.waveset).value)
@@ -633,16 +480,4 @@
         # if photlam, units of ph / s / cm2 / AA, else units of ph / s / pixel
         image_sum = np.sum(fov.make_image_hdu().data)
 
-<<<<<<< HEAD
-class TestCombineImageHDUFields:
-    def test_flux_in_equals_flux_out(self):
-        pass
-
-
-@pytest.mark.usefixtures("cube_source")
-class TestCubeSourceInput:
-    def test_source_cube_exists(self, cube_source):
-        assert len(cube_source.fields[0].data.shape) == 3
-=======
-        assert cube_sum == approx(image_sum, rel=0.05)
->>>>>>> 16ef547f
+        assert cube_sum == approx(image_sum, rel=0.05)