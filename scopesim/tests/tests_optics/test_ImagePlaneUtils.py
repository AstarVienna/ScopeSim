--- conflicted
+++ resolved
@@ -349,43 +349,6 @@
         assert all(nax == (hdu.header["NAXIS1"], hdu.header["NAXIS2"]))
 
 
-<<<<<<< HEAD
-# These come from kl/mos_branch. Are these tests useful?
-class TestExtractRegionFromHdu:
-    @pytest.mark.parametrize("x_cen, y_cen", [(0, 0), (-15, 0), (-15, 95)])
-    def test_returns_sub_section_inside_2d_imagehdu(self, x_cen, y_cen):
-        # [w,h] = [50, 200], [dx, dy] = 1"
-        x_edges = (np.array([-10, 10]) + x_cen)     # / 3600
-        y_edges = (np.array([-3, 3]) + y_cen)       # / 3600
-        hdu = imo._image_hdu_rect()
-        new_hdu = imp_utils.extract_region_from_imagehdu(hdu, x_edges, y_edges)
-
-        assert isinstance(new_hdu, fits.ImageHDU)
-        assert new_hdu.data.shape[1] == 21
-        assert new_hdu.data.shape[0] == 7
-
-    def test_errors_for_sub_section_outside_2d_imagehdu(self):
-        # [w,h] = [50, 200], [dx, dy] = 1"
-        x_edges = (np.array([-10, 10]) + 25)    # / 3600
-        y_edges = np.array([-3, 3])             # / 3600
-        hdu = imo._image_hdu_rect()
-
-        with pytest.raises(AssertionError):
-            imp_utils.extract_region_from_imagehdu(hdu, x_edges, y_edges)
-
-    def test_returns_sub_section_inside_3d_imagehdu(self):
-        # [w,h] = [50, 200], [dx, dy] = 1"
-        x_edges = np.array([-10, 10])       # / 3600
-        y_edges = np.array([-3, 3])         # / 3600
-        hdu = imo._image_hdu_rect()
-        hdu.data = hdu.data[None, :, :] * np.arange(3)[:, None, None]
-        new_hdu = imp_utils.extract_region_from_imagehdu(hdu, x_edges, y_edges)
-
-        assert isinstance(new_hdu, fits.ImageHDU)
-        assert new_hdu.data.shape[2] == 21
-        assert new_hdu.data.shape[1] == 7
-        assert new_hdu.data.shape[0] == 3
-=======
 class TestWCSFromMinimalPoints:
     def test_all_zero_points(self):
         pnts = np.array([[0, 0]])
@@ -406,5 +369,4 @@
         wcs, naxis = imp_utils.create_wcs_from_points(pnts, 1)
         np.testing.assert_array_equal(naxis, [5, 1])
         np.testing.assert_array_equal(wcs.wcs.crpix, [3, 1])
-        np.testing.assert_array_equal(wcs.wcs.crval, [-0.5, 0])
->>>>>>> 708a08f8
+        np.testing.assert_array_equal(wcs.wcs.crval, [-0.5, 0])