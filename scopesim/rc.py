--- conflicted
+++ resolved
@@ -19,11 +19,6 @@
 __search_path__ = [__config__["!SIM.file.local_packages_path"],
                    __pkg_dir__] + __config__["!SIM.file.search_path"]
 
-<<<<<<< HEAD
-if os.environ.get("READTHEDOCS") == "True" or "F:" in os.getcwd():
-    __search_path__ = ["../", "../../", "../../../"] + __search_path__
-=======
 # if os.environ.get("READTHEDOCS") == "True" or "F:" in os.getcwd():
 #     extra_paths = ["../", "../../", "../../../", "../../../../"]
-#     __search_path__ = extra_pa    ths + __search_path__
->>>>>>> c64c7c04
+#     __search_path__ = extra_paths + __search_path__