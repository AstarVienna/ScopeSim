# -*- coding: utf-8 -*-
"""Helper functions for ScopeSim."""

from pathlib import Path
import sys
import logging
from logging.config import dictConfig
from collections.abc import Iterable, Generator, Set, Mapping
from copy import deepcopy
from typing import TextIO, Union
from io import StringIO
from importlib import metadata
import functools

from docutils.core import publish_string
import yaml
import numpy as np
from matplotlib import pyplot as plt
from astropy import units as u
from astropy.io import fits
from astropy.table import Column, Table

from astar_utils import get_logger, is_bangkey

from . import rc


logger = get_logger(__name__)
bug_logger = get_logger("bug_report")


def parallactic_angle(ha, de, lat=-24.589167):
    r"""
    Compute the parallactic angle.

    Parameters
    ----------
    ha : float
        [hours] hour angle of target point
    de : float
        [deg] declination of target point
    lat : float
        [deg] latitude of observatory, defaults to Armazones

    Returns
    -------
    parang : float
       The parallactic angle

    Notes
    -----
    The parallactic angle is defined as the angle PTZ, where P is the
    .. math::
    \tan\eta = \frac{\cos\phi\sin H}{\sin\phi \cos\delta - \cos\phi \sin\delta \cos H}
    It is negative (positive) if target point is east (west) of the meridian.

    References
    ----------
    R. Ball: "A Treatise on Spherical Astronomy", Cambridge 1908
    """
    # Convert angles to radians
    ha = ha / 12. * np.pi
    de = np.deg2rad(de)
    lat = np.deg2rad(lat)

    eta = np.arctan2(np.cos(lat) * np.sin(ha),
                     np.sin(lat) * np.cos(de) -
                     np.cos(lat) * np.sin(de) * np.cos(ha))

    return np.rad2deg(eta)


# TODO: I think we have multiple implementations of such a thing across out
#       various packages. Should be harmonized and go into astar-utils.
def nearest(arr, val):
    """
    Return the index of the value from `arr` which is closest to `val`.

    Parameters
    ----------
    arr : np.ndarray, list, tuple
        Array to be searched
    val : float, int
        Value to find in `arr`

    Returns
    -------
    i : int
        index of array where the nearest value to `val` is
    """
    if isinstance(val, (list, tuple, np.ndarray)):
        arr = np.array(arr)
        return [nearest(arr, i) for i in val]

    return np.argmin(abs(arr - val))


def power_vector(val, degree):
    """Return the vector of powers of val up to a degree."""
    if degree < 0 or not isinstance(degree, int):
        raise ValueError("degree must be a positive integer")

    return np.array([val ** exp for exp in range(degree + 1)])


def deriv_polynomial2d(poly):
    """Derive (gradient) of a Polynomial2D model.

    Parameters
    ----------
    poly : astropy.modeling.models.Polynomial2D

    Returns
    -------
    gradient : tuple of Polynomial2d
    """
    import re
    from astropy.modeling.models import Polynomial2D
    degree = poly.degree
    dpoly_dx = Polynomial2D(degree=degree - 1)
    dpoly_dy = Polynomial2D(degree=degree - 1)
    regexp = re.compile(r"c(\d+)_(\d+)")
    for pname in poly.param_names:
        # analyse the name
        match = regexp.match(pname)
        i = int(match.group(1))
        j = int(match.group(2))
        cij = getattr(poly, pname)
        pname_x = "c%d_%d" % (i - 1, j)
        pname_y = "c%d_%d" % (i, j - 1)
        setattr(dpoly_dx, pname_x, i * cij)
        setattr(dpoly_dy, pname_y, j * cij)

    return dpoly_dx, dpoly_dy


def _get_required_packages():
    reqs = metadata.requires(__package__)
    # metadata.requires can return None if the package metadata cannot be found
    if reqs is None:
        return []
    for req in reqs:
        # Only include non-extra packages
        if "extra" in req:
            continue

        name = req.split(">", maxsplit=1)[0].strip()
        name = name.split("(", maxsplit=1)[0].strip()
        yield name


def _get_all_irdb_pkgs(root: Path):
    return [pkg_path for pkg_path in root.iterdir() if pkg_path.is_dir()
            and not pkg_path.name.startswith("__")] if root.is_dir() else []


def _get_irdb_pkg_version(pkg_path: Path) -> str:
    versionfile = pkg_path / "version.yaml"
    if not versionfile.exists():
        return "version number not available."
    with versionfile.open(encoding="utf-8") as file:
        return yaml.load(file, yaml.SafeLoader)["version"]


def _write_bug_report(stream: TextIO) -> None:
    # Check Python version
    stream.write(f"Python:\n{sys.version}\n")

    # Check package dependencies
    stream.write("\nInstalled Python packages:\n")
    packages = set(_get_required_packages())
    packages.update({"scopesim", "scopesim_templates", "scopesim_data", "anisocado"})
    maxkeylen = max(len(pkg) for pkg in packages)
    for package_name in sorted(packages):
        stream.write(f"{package_name:>{maxkeylen+2}}: ")
        try:
            ver = metadata.version(package_name)
            stream.write(f"{ver}\n")
        except ImportError:
            stream.write("could not be loaded.\n")
        # except AttributeError:
        #     stream.write(f"version number not available.\n")

    # Check IRDB packages
    stream.write("\nInstalled IRDB packages:\n")
    pkgs_path = Path(rc.__config__["!SIM.file.local_packages_path"])
    installed_pkgs = _get_all_irdb_pkgs(pkgs_path)
    maxkeylen = max((len(pkg.stem) for pkg in installed_pkgs), default=0)
    for pkg_path in installed_pkgs:
        pkg_ver = _get_irdb_pkg_version(pkg_path)
        stream.write(f"{pkg_path.stem:>{maxkeylen+2}}: {pkg_ver}\n")

    # Check operating system
    import platform
    osinfo = platform.uname()
    stream.write("\nOperating System info:\n")
    for field in ["system", "release", "version", "machine"]:
        stream.write(f"{field.title():>9}: {getattr(osinfo, field)}\n")


def bug_report() -> None:
    """Print versions of dependencies for inclusion in bug report."""
    _write_bug_report(sys.stdout)


def bug_report_to_file(filename) -> None:
    """Like bug_report, but writes to file instead of printing."""
    filename = Path(filename)
    with filename.open("w", encoding="utf-8") as file:
        _write_bug_report(file)


def log_bug_report(level=logging.DEBUG) -> None:
    """Emit bug report as logging message."""
    with StringIO() as str_stream:
        _write_bug_report(str_stream)
        bug_logger.log(level, str_stream.getvalue())


def find_file(filename, path=None, silent=False):
    """Find a file in search path.

    Parameters
    ----------
    filename : str
        name of a file to look for
    path : list
        list of directories to search (default: ['./'])
    silent : bool
        if True, remain silent when file is not found

    Returns
    -------
    Absolute path of the file
    """
    if filename is None or filename.lower() == "none":
        return None

    if filename.startswith("!"):
        raise ValueError(f"!-string filename should be resolved upstream: "
                         f"{filename}")
        # filename = from_currsys(filename)
    # Turn into pathlib.Path object for better manipulation afterwards
    filename = Path(filename)

    if path is None:
        path = rc.__search_path__

    if filename.is_absolute():
        # absolute path: only path to try
        trynames = [filename]
    else:
        # try to find the file in a search path
        trynames = [Path(trydir, filename)
                    for trydir in path if trydir is not None]

    for fname in trynames:
        if fname.exists():  # success
            # strip leading ./
            # Path should take care of this automatically!
            # while fname[:2] == './':
            #     fname = fname[2:]
            # Nevertheless, make sure this is actually the case...
            assert not str(fname).startswith("./")
            # HACK: Turn Path object back into string, because not everything
            #       that depends on this function can handle Path objects (yet)
            return str(fname)

    # no file found
    msg = f"File cannot be found: {filename}"
    if not silent:
        logger.error(msg)

    # TODO: Not sure what to do here
    if from_currsys("!SIM.file.error_on_missing_file"):
        raise ValueError(msg)

    return None


def zendist2airmass(zendist):
    """Convert zenith distance to airmass.

    Parameters
    ----------
    zenith distance : [deg]
       Zenith distance angle

    Returns
    -------
    airmass in sec(z) approximation
    """
    return 1. / np.cos(np.deg2rad(zendist))


def airmass2zendist(airmass):
    """Convert airmass to zenith distance.

    Parameters
    ----------
    airmass : float (>= 1)

    Returns
    -------
    zenith distance in degrees
    """
    return np.rad2deg(np.arccos(1 / airmass))


# TODO: There are identical implementations of these functions with slightly
#       different names in this module. The ones WITHOUT underscores are
#       actually used, better documented and have unit tests. But the one WITH
#       underscores have more readable names. For now, I at least put them next
#       to each other, so the duplication is more obvious.
def airmass_to_zenith_dist(airmass):
    """
    Return zenith distance in degrees.

    Z = arccos(1/X)
    """
    return np.rad2deg(np.arccos(1. / airmass))


def zenith_dist_to_airmass(zenith_dist):
    """
    `zenith_dist` is in degrees.

    X = sec(Z)
    """
    return 1. / np.cos(np.deg2rad(zenith_dist))


def convert_table_comments_to_dict(tbl):

    comments_dict = {}
    if "comments" in tbl.meta:
        try:
            comments_str = "\n".join(tbl.meta["comments"])
            comments_dict = yaml.full_load(comments_str)
        except yaml.error.YAMLError:
            logger.warning("Couldn't convert <table>.meta['comments'] to dict")
            comments_dict = tbl.meta["comments"]
    elif "COMMENT" in tbl.meta:
        try:
            comments_dict = yaml.full_load("\n".join(tbl.meta["COMMENT"]))
        except yaml.error.YAMLError:
            logger.warning("Couldn't convert <table>.meta['COMMENT'] to dict")
            comments_dict = tbl.meta["COMMENT"]
    else:
        logger.debug("No comments in table")

    return comments_dict


def change_table_entry(tbl, col_name, new_val, old_val=None, position=None):

    offending_col = list(tbl[col_name].data)

    if old_val is not None:
        for ii in np.where(old_val in offending_col)[0]:
            offending_col[ii] = new_val
    elif position is not None:
        offending_col[position] = new_val
    else:
        raise ValueError("Either old_val or position must be given")

    fixed_col = Column(name=col_name, data=offending_col)

    ii = np.where(np.array(tbl.colnames) == col_name)[0][0]
    tbl.remove_column(col_name)
    tbl.add_column(fixed_col, index=ii)

    return tbl


def real_colname(name, colnames, silent=True):
    names = [name.lower(), name.upper(), name.capitalize()]
    real_name = [name for name in names if name in colnames]
    if not real_name:
        real_name = None
        if not silent:
            logger.warning("None of %s were found in %s", names, colnames)
    else:
        real_name = real_name[0]

    return real_name


def get_meta_quantity(meta_dict, name, fallback_unit=""):
    """
    Extract a Quantity from a dictionary.

    Parameters
    ----------
    meta_dict : dict
    name : str
    fallback_unit : Quantity

    Returns
    -------
    quant : Quantity

    """
    if is_bangkey(meta_dict[name]):
        raise ValueError(
            f"!-strings should be resolved upstream: {meta_dict[name]}")

    if isinstance(meta_dict[name], u.Quantity):
        unit = meta_dict[name].unit
    elif f"{name}_unit" in meta_dict:
        unit = meta_dict[f"{name}_unit"]
    else:
        unit = u.Unit(fallback_unit)

    return quantify(meta_dict[name], unit)


def quantify(item, unit, cmds=None):
    """
    Ensure an item is a Quantity.

    Parameters
    ----------
    item : int, float, array, list, Quantity
    unit : str, Unit

    Returns
    -------
    quant : Quantity

    """
    if isinstance(item, str) and item.startswith("!"):
        raise ValueError(f"Quantify cannot resolve {item}")
        # item = from_currsys(item, cmds)
    if isinstance(item, u.Quantity):
        return item.to(u.Unit(unit))

    if isinstance(item, (np.ndarray, list, tuple)) and np.size(item) > 1000:
        return item << u.Unit(unit)
    return item * u.Unit(unit)


def is_fits(filename) -> bool:
    # Using 'in ".fits"' to also catch ".fit", which exists sometimes...
    return (filename is not None and Path(filename).suffix.lower() in ".fits")


def get_fits_type(filename):
    with fits.open(filename) as hdulist:
        hdutype = "image"
        # pylint: disable=no-member
        if hdulist[0].header["NAXIS"] == 0 and \
                hdulist[1].header["XTENSION"] == "BINTABLE":
            hdutype = "bintable"

    return hdutype


def quantity_from_table(colname: str, table: Table,
                        default_unit: str = "") -> u.Quantity:
    col = table[colname]
    if col.unit is not None:
        return col.quantity

    unit = unit_from_table(colname, table, default_unit)
    # TODO: or rather << ?
    return col * unit


def unit_from_table(colname: str, table: Table,
                    default_unit: str = "") -> u.Unit:
    """
    Look for the unit for a column based on the meta dict keyword "<col>_unit".
    """
    col = table[colname]
    if col.unit is not None:
        return col.unit

    colname_u = f"{colname}_unit"
    if colname_u in table.meta:
        return u.Unit(table.meta[colname_u])

    com_tbl = convert_table_comments_to_dict(table)
    if colname_u in com_tbl:
        return u.Unit(com_tbl[colname_u])

    tbl_name = table.meta.get("name", table.meta.get("filename"))
    logger.debug("%s_unit was not found in table.meta: %s. Default to: %s",
                 colname, tbl_name, default_unit)

    return u.Unit(default_unit)


def has_needed_keywords(header, suffix=""):
    """Check to see if the WCS keywords are in the header."""
    keys = {"CDELT1", "CRVAL1", "CRPIX1"}
    keys = {key + suffix for key in keys}
    keys.add("NAXIS1")
    return all(key in header.keys() for key in keys)


def stringify_dict(dic, ignore_types=(str, int, float)):
    """Turn a dict entries into strings for addition to FITS headers."""
    dic_new = deepcopy(dic)
    for key in dic_new:
        if not isinstance(dic_new[key], ignore_types):
            dic_new[key] = str(dic_new[key])

    return dic_new


def from_currsys(item, cmds=None):
    """Return the current value of a bang-string from ``rc.__currsys__``."""
    if isinstance(item, Table):
        tbl_dict = {col: item[col].data for col in item.colnames}
        tbl_dict = from_currsys(tbl_dict, cmds)
        item_meta = item.meta
        item = Table(data=list(tbl_dict.values()),
                     names=list(tbl_dict.keys()))
        item.meta = item_meta

    if isinstance(item, np.ndarray) and not isinstance(item, u.Quantity):
        item = np.array([from_currsys(x, cmds) for x in item])

    if isinstance(item, list):
        item = [from_currsys(x, cmds) for x in item]

    if isinstance(item, dict):
        for key in item:
            item[key] = from_currsys(item[key], cmds)

    if isinstance(item, str) and len(item) and item.startswith("!"):
        # if not isinstance(cmds, UserCommands)
        #     raise TypeError

        if not cmds:
            cmds = rc.__currsys__
            # raise ValueError(f"No cmds dict passed for resolving {item}")

        if item in cmds:
            item = cmds[item]
            if isinstance(item, str) and item.startswith("!"):
                item = from_currsys(item, cmds=cmds)
        else:
            raise ValueError(f"{item} was not found in rc.__currsys__")

    if isinstance(item, str):
        if item.lower() == "none":
            item = None
        try:
            item = float(item)
        except (TypeError, ValueError):
            pass

    return item


def from_rc_config(item):
    return from_currsys(item, rc.__config__)


def check_keys(input_dict: Union[Mapping, Iterable],
               required_keys: Set,
               action: str = "error",
               all_any: str = "all") -> bool:
    """
    Check to see if all/any of the required keys are present in a dict.

    .. versionchanged:: v0.8.0
        The `required_keys` parameter should now be a set.

    Parameters
    ----------
    input_dict : Union[Mapping, Iterable]
        The mapping to be checked.
    required_keys : Set
        Set containing the keys to look for.
    action : {"error", "warn", "warning"}, optional
        What to do in case the check does not pass. The default is "error".
    all_any : {"all", "any"}, optional
        Whether to check if "all" or "any" of the `required_keys` are present.
        The default is "all".

    Raises
    ------
    ValueError
        Raised when an invalid parameter was passed or when `action` was set to
        "error" (the default) and the `required_keys` were not found.

    Returns
    -------
    keys_present : bool
        ``True`` if check succeded, ``False`` otherwise.

    """
    # Checking for Set from collections.abc instead of builtin set to allow
    # for any duck typing (e.g. dict keys view or whatever)
    if not isinstance(required_keys, Set):
        logger.warning("required_keys should implement the Set protocol, "
                       "found %s instead.", type(required_keys))
        required_keys = set(required_keys)

    if all_any == "all":
        keys_present = required_keys.issubset(input_dict)
    elif all_any == "any":
        keys_present = not required_keys.isdisjoint(input_dict)
    else:
        raise ValueError("all_any must be either 'all' or 'any'")

    if not keys_present:
        missing = "', '".join(required_keys.difference(input_dict)) or "<none>"
        if "error" in action:
            raise ValueError(
                f"The keys '{missing}' are missing from input_dict.")
        if "warn" in action:
            logger.warning(
                "The keys '%s' are missing from input_dict.", missing)

    return keys_present


def write_report(text, filename=None, output=None):
    """Write a report string to file in latex or rst format."""
    if output is None:
        output = ["rst"]
    elif isinstance(output, str):
        output = [output]

    if filename is not None:
        for fmt in output:
            out_text = deepcopy(text)
            if fmt.lower() == "latex":
                out_text = publish_string(out_text, writer_name="latex")
                out_text = out_text.decode("utf-8")

            suffix = {"rst": ".rst", "latex": ".tex"}[fmt]
            fname = Path(filename).with_suffix(suffix)
            fname.write_text(out_text, encoding="utf-8")


def pretty_print_dict(dic, indent=0):
    # TODO: merge this functionality with the nested dict stuff in astar-utils
    text = ""
    for key, value in dic.items():
        if isinstance(value, dict):
            text += " " * indent + f"{str(key)}:\n"
            text += pretty_print_dict(value, indent=indent + 2)
        else:
            text += " " * indent + f"{str(key)}: {str(value)}\n"

    return text


def close_loop(iterable: Iterable) -> Generator:
    """x, y = zip(*close_loop(zip(x, y)))"""
    iterator = iter(iterable)
    first = next(iterator)
    yield first
    yield from iterator
    yield first


def figure_factory(nrows=1, ncols=1, **kwargs):
    """Default way to init fig and ax, to easily modify later."""
    iterable_axes = kwargs.pop("iterable_axes", False)
    fig, ax = plt.subplots(nrows, ncols, **kwargs)
    if iterable_axes and not isinstance(ax, Iterable):
        ax = (ax,)
    return fig, ax


def figure_grid_factory(nrows=1, ncols=1, **kwargs):
    """Gridspec variant."""
    fig = plt.figure()
    gs = fig.add_gridspec(nrows, ncols, **kwargs)
    return fig, gs


def top_level_catch(func):
    """Catch any unhandled exceptions, log it including bug report."""
    @functools.wraps(func)
    def wrapper(*args, **kwargs):
        try:
            output = func(*args, **kwargs)
        except Exception as err:
            # FIXME: This try-except should not be necessary, but
            # logger.exception has an issue in some versions.
            try:
                bug_logger.exception(
                    "Unhandled exception occured, see log file for details.")
            except TypeError:
                bug_logger.error(
                    "Unhandled exception occured, see log file for details.")
                bug_logger.error("Couldn't log full exception stack.")
                bug_logger.error("Error message was: '%s'", err)
            log_bug_report(logging.ERROR)
            raise
        return output
    return wrapper


def update_logging(capture_warnings=True):
    """Reload logging configuration from ``rc.__logging_config__``."""
    # Need to access NestedMapping's internal dict here...
    dictConfig(rc.__logging_config__)
    logging.captureWarnings(capture_warnings)


def log_to_file(enable=True):
    """Enable or disable logging to file (convenience function)."""
    if enable:
        handlers = ["console", "file"]
    else:
        handlers = ["console"]

    rc.__logging_config__["loggers"]["astar"]["handlers"] = handlers
    update_logging()


def set_console_log_level(level="INFO"):
    """Set the level for the console handler (convenience function).

    This controls what is actually printed to the console by ScopeSim.
    Accepted values are: DEBUG, INFO (default), WARNING, ERROR and CRITICAL.
    """
<<<<<<< HEAD
    rc.__config__["!SIM.logging.handlers.console.level"] = level
    update_logging()


def seq(start, stop, step=1):
    """Replacement for numpy.arange modelled after R's seq function.

    Returns an evenly spaced sequence from start to stop. stop is
    included if the difference between start and stop is an integer
    multiple of step.  From the documentation of numpy.range: "When
    using a non-integer step, such as 0.1, the results will often not
    be consistent." This replacement aims to avoid these
    inconsistencies.

    Parameters
    ----------
    start, stop: [int, float]
        the starting and (maximal) end values of the sequence.
    step : [int, float]
        increment of the sequence, defaults to 1

    """
    feps = 1e-10  # value used in R seq.default
    delta = stop - start

    if delta == 0 and stop == 0:
        return stop

    try:
        npts = delta / step
    except ZeroDivisionError:
        if step == 0 and delta == 0:
            return start
        raise ValueError("invalid '(stop - start) / step'")

    if npts < 0:
        raise ValueError("wrong sign in 'step' argument")

    if npts > sys.maxsize:
        raise ValueError("'step' argument is much too small")

    reldd = abs(delta) / max(abs(stop), abs(start))

    if reldd < 100 * sys.float_info.epsilon:
        return start

    if isinstance(delta, int) and isinstance(step, int):
        # integer sequence
        npts = int(npts)
        return start + np.asarray(range(npts + 1)) * step

    npts = int(npts + feps)
    sequence = start + np.asarray(range(npts + 1)) * step

    # correct for possible overshot because of fuzz (from seq.R)
    if step > 0:
        return np.minimum(sequence, stop)
    else:
        return np.maximum(sequence, stop)
=======
    rc.__logging_config__["handlers"]["console"]["level"] = level
    update_logging()
>>>>>>> d6758f6e
<|MERGE_RESOLUTION|>--- conflicted
+++ resolved
@@ -723,8 +723,7 @@
     This controls what is actually printed to the console by ScopeSim.
     Accepted values are: DEBUG, INFO (default), WARNING, ERROR and CRITICAL.
     """
-<<<<<<< HEAD
-    rc.__config__["!SIM.logging.handlers.console.level"] = level
+    rc.__logging_config__["handlers"]["console"]["level"] = level
     update_logging()
 
 
@@ -782,8 +781,4 @@
     if step > 0:
         return np.minimum(sequence, stop)
     else:
-        return np.maximum(sequence, stop)
-=======
-    rc.__logging_config__["handlers"]["console"]["level"] = level
-    update_logging()
->>>>>>> d6758f6e
+        return np.maximum(sequence, stop)