import numpy as np
from astropy import units as u
from astropy.table import Table
from scopesim.source.spectrum_templates import vega_spectrum, ab_spectrum

<<<<<<< HEAD
=======
from synphot import SourceSpectrum, ConstFlux1D, Empirical1D
>>>>>>> e285c854
from synphot.units import PHOTLAM
from synphot.utils import generate_wavelengths

from .source import Source
from .. import rc

__all__ = ["empty_sky", "star", "star_field"]


def empty_sky(flux=0):
    """
    Returns an empty source so that instrumental fluxes can be simulated

    Returns
    -------
    sky : Source

    """
    sky = Source(lam=[0.3, 3.0]*u.um, spectra=[flux, flux]*PHOTLAM,
                 x=[0], y=[0], ref=[0], weight=[1])
    return sky

def star(x=0, y=0, mag=0, photometric_system="vega"):
    """
    Source object for a single star in either vega or AB magnitudes

    THe star is associated with the reference spectrum for each photometric
    system, therefore a reference wavelength or filter does not need to be given

    Parameters
    ----------
    x, y : float
        [arcsec] position from centre of field of view
    mag : float
        [vega mag or AB mag] Stellar brightness
    photometric_system : str
        ["vega", "ab"]

    Returns
    -------
    src : Source
        A source object with a single entry table field and a reference spectrum

    """

    if photometric_system.lower() == "ab":
        spec = ab_spectrum()
    else:
        spec = vega_spectrum()

    w = 10**(-0.4 * mag)
    ref = 0

    mag_unit = u.mag if photometric_system == "vega" else u.ABmag
    tbl = Table(data=[[x], [y], [w], [ref], [mag]],
                names=["x", "y", "weight", "ref", "mag"],
                units=[u.arcsec, u.arcsec, None, None, mag_unit])
    tbl.meta["photometric_system"] = photometric_system
    src = Source(spectra=spec, table=tbl)

    return src


def star_field(n, mmin, mmax, width, height=None, photometric_system="vega",
               use_grid=False):
    """
    Creates a super basic field of stars with random positions and brightnesses

    Parameters
    ----------
    n : int
        number of stars

    mmin, mmax : float
        [mag] minimum and maximum magnitudes of the population

    width : float
        [arcsec] width of region to put stars in

    height : float, optional
        [arcsec] if None, then height=width

    photometric_system : str, optional
        [vega, AB]

    use_grid : bool, optional
        Place stars randomly or on a grid

    Returns
    -------
    stars : scopesim.Source object
        A Source object with a field of stars that can be fed into the method:
        OpticalTrain.observe()

    See Also
    --------
    OpticalTrain.observe
    OpticalTrain.readout

    """
    if height is None:
        height = width

    if photometric_system.lower() == "ab":
        spec = ab_spectrum()
    else:
        spec = vega_spectrum()

    if rc.__config__["!SIM.random.seed"] is not None:
        np.random.seed(rc.__config__["!SIM.random.seed"])

    if use_grid:
        nw = np.ceil(n**0.5)
        nh = np.ceil(n / nw)
        x, y = np.mgrid[0:1:1/nw, 0:1:1/nh] - 0.5
        positions = x.flatten(), y.flatten()
    else:
        positions = np.random.random(size=(2, n)) - 0.5

    x = width * positions[0]
    y = height * positions[1]
    mags = np.linspace(mmin, mmax, n)
    w = 10**(-0.4 * mags)
    ref = np.zeros(n, dtype=int)

    mag_unit = u.mag if photometric_system == "vega" else u.ABmag
    tbl = Table(data=[x, y, w, ref, mags],
                names=["x", "y", "weight", "ref", "mag"],
                units=[u.arcsec, u.arcsec, None, None, mag_unit])
    tbl.meta["photometric_system"] = photometric_system
    stars = Source(spectra=spec, table=tbl)

<<<<<<< HEAD
    return stars
=======
    return stars


def vega_spectrum(mag=0):
    vega = SourceSpectrum.from_file(pth.join(__pkg_dir__, "vega.fits"))
    vega = vega * 10 ** (-0.4 * mag)
    return vega


def st_spectrum(mag=0):
    waves = np.geomspace(100, 50000, 5000)
    sp = ConstFlux1D(amplitude=mag*u.STmag)

    return SourceSpectrum(Empirical1D, points=waves, lookup_table=sp(waves))


def ab_spectrum(mag=0):
    waves = np.geomspace(100, 50000, 5000)
    sp = ConstFlux1D(amplitude=mag * u.ABmag)

    return SourceSpectrum(Empirical1D, points=waves, lookup_table=sp(waves))
>>>>>>> e285c854
<|MERGE_RESOLUTION|>--- conflicted
+++ resolved
@@ -1,15 +1,13 @@
+from os import path as pth
+
 import numpy as np
 from astropy import units as u
 from astropy.table import Table
-from scopesim.source.spectrum_templates import vega_spectrum, ab_spectrum
 
-<<<<<<< HEAD
-=======
 from synphot import SourceSpectrum, ConstFlux1D, Empirical1D
->>>>>>> e285c854
 from synphot.units import PHOTLAM
-from synphot.utils import generate_wavelengths
 
+from scopesim.rc import __pkg_dir__
 from .source import Source
 from .. import rc
 
@@ -139,9 +137,6 @@
     tbl.meta["photometric_system"] = photometric_system
     stars = Source(spectra=spec, table=tbl)
 
-<<<<<<< HEAD
-    return stars
-=======
     return stars
 
 
@@ -162,5 +157,4 @@
     waves = np.geomspace(100, 50000, 5000)
     sp = ConstFlux1D(amplitude=mag * u.ABmag)
 
-    return SourceSpectrum(Empirical1D, points=waves, lookup_table=sp(waves))
->>>>>>> e285c854
+    return SourceSpectrum(Empirical1D, points=waves, lookup_table=sp(waves))