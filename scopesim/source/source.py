--- conflicted
+++ resolved
@@ -112,7 +112,6 @@
         A weighting to scale the relevant spectrum for each position
     table : astropy.Table
     image_hdu : fits.ImageHDU
-<<<<<<< HEAD
         [arcsec-2] The .data array is simply a map of weights for the assiciated
         spectrum referenced by .header["SPEC_REF].
         Surface brightness values are assumed to be per arcsec2
@@ -120,11 +119,6 @@
         [u.mag, u.ABmag, u.Jy] Flux values are converted to a reference spectrum
         that is referenced by image_hdu.header["SPEC_REF"].
         flux can only be used in conjuction with image_hdu
-=======
-
-    flux : astropy.Quantity
-        [u.mag, u.ABmag, u.Jy]
->>>>>>> 758ee562
 
     Attributes
     ----------
@@ -176,15 +170,12 @@
 
         elif image_hdu is not None and flux is not None:
             self._from_imagehdu_and_flux(image_hdu, flux)
-<<<<<<< HEAD
 
         elif image_hdu is not None and flux is None and spectra is None:
             msg = f"image_hdu must be accompanied by either spectra or flux:\n" \
                   f"spectra: {spectra}, flux: {flux}"
             logging.exception(msg)
             raise NotImplementedError
-=======
->>>>>>> 758ee562
 
         elif x is not None and y is not None and \
                 ref is not None and spectra is not None:
