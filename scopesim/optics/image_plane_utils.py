--- conflicted
+++ resolved
@@ -502,13 +502,6 @@
 
     logger.debug("zoom factor: %s", zoom)
 
-<<<<<<< HEAD
-    logger.debug("naxis = %s", primary_wcs.naxis)
-    if primary_wcs.naxis == 3:
-        # zoom = np.append(zoom, [1])
-        zoom[2] = 1.
-=======
->>>>>>> d6758f6e
     if primary_wcs.naxis != imagehdu.data.ndim:
         # FIXME: this happens often - shouldn't WCSs be trimmed down before? (OC)
         logger.warning("imagehdu.data.ndim is %d, but primary_wcs.naxis with "
@@ -543,24 +536,6 @@
         if any(ctype != "LINEAR" for ctype in ww.wcs.ctype):
             logger.warning("Non-linear WCS rescaled using linear procedure.")
 
-<<<<<<< HEAD
-        logger.debug("old crpix %s", ww.wcs.crpix)
-        ww.wcs.crpix[:2] = (zoom[:2] + 1) / 2 + (ww.wcs.crpix[:2] - 1) * zoom[:2]
-        #ew_crpix = np.round(new_crpix * 2) / 2  # round to nearest half-pixel
-        logger.debug("new crpix %s", ww.wcs.crpix)
-
-        # Keep CDELT3 if cube...
-        #new_cdelt = ww.wcs.cdelt[:]
-        #new_cdelt /= zoom
-        ww.wcs.cdelt[:2] /= zoom[:2]  #new_cdelt
-
-        # TODO: is forcing deg here really the best way?
-        # FIXME: NO THIS WILL MESS UP IF new_cdelt IS IN ARCSEC!!!!!
-        # new_cunit = [str(cunit) for cunit in ww.wcs.cunit]
-        # new_cunit[0] = "mm" if key == "D" else "deg"
-        # new_cunit[1] = "mm" if key == "D" else "deg"
-        # ww.wcs.cunit = new_cunit
-=======
         # Assuming linearity, a given world coordinate is determined by
         #   VAL = CRVAL  + (PIX  - CRPIX ) * CDELT   (old system)
         #       = CRVAL' + (PIX' - CRPIX') * CDELT'  (new system)
@@ -570,18 +545,17 @@
         #   CRPIX' = PIX' - (PIX - CRPIX) * ZOOM
         # The relation between PIX' and PIX is linear
         #   PIX' = CONST + ZOOM * PIX
-        # The fix point is PIX = PIX' = 1/2, which is the lower/left edge of the field,
+        # The fix point is PIX = PIX' = 1/2, which is the lower/left edge of
+        # the field,
         # thus  PIX' = (1 - ZOOM)/2 + ZOOM * PIX
         # This leads to
         #   CRPIX' = 1/2 + (CRPIX - 1/2) * ZOOM
         #
-        # The transformation only applies to spatial coordinates, which we assume to be
-        # the first two in the WCS.
+        # The transformation only applies to spatial coordinates, which we
+        # assume to be the first two in the WCS.
         ww.wcs.cdelt[:2] /= zoom[:2]
         ww.wcs.crpix[:2] = 0.5 + (ww.wcs.crpix[:2] - 0.5) * zoom[:2]
-        #ww.wcs.crpix[:2] = (zoom[:2] + 1) / 2 + (ww.wcs.crpix[:2] - 1) * zoom[:2]
         logger.debug("new crpix %s", ww.wcs.crpix)
->>>>>>> d6758f6e
 
         imagehdu.header.update(ww.to_header())
 
