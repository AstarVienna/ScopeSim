import os
import sys
from copy import deepcopy
from shutil import copyfileobj

from datetime import datetime

import numpy as np
from scipy.interpolate import interp1d
from astropy.io import fits
from astropy.wcs import WCS
from astropy import units as u

from synphot.units import PHOTLAM

from .optics_manager import OpticsManager
from .fov_manager import FOVManager
from .image_plane import ImagePlane
from ..commands.user_commands import UserCommands
from ..detector import DetectorArray
from ..source.source import Source
from ..utils import from_currsys
from ..version import version
from .. import rc
from . import fov_utils as fu


class OpticalTrain:
    """
    The main class for controlling a simulation

    Parameters
    ----------
    cmds : UserCommands, str
        If the name of an instrument is passed, OpticalTrain tries to find the
        instrument package, and internally creates the UserCommands object

    Examples
    --------
    Create an optical train::

        >>> import scopesim as im
        >>> cmd = sim.UserCommands("MICADO")
        >>> opt = sim.OpticalTrain(cmd)

    Observe a Source object::

        >>> src = sim.source.source_templates.empty_sky()
        >>> opt.observe(src)
        >>> hdus = opt.readout()

    List the effects modelled in an OpticalTrain::

        >>> print(opt.effects)

    Effects can be accessed by using the name of the effect::

        >>> print(opt["dark_current"])

    To include or exclude an effect during a simulation run, use the
    ``.include`` attribute of the effect::

         >>> opt["dark_current"].include = False

    Data used by an Effect object is contained in the ``.data`` attribute, while
    other information is contained in the ``.meta`` attribute::

        >>> opt["dark_current"].data
        >>> opt["dark_current"].meta

    Meta data values can be set by either using the ``.meta`` attribute
    directly::

        >>> opt["dark_current"].meta["value"] = 0.5

    or by passing a dictionary (with one or multiple entries) to the
    OpticalTrain object::

        >>> opt["dark_current"] = {"value": 0.75, "dit": 30}

    """
    def __init__(self, cmds=None):

        self._description = self.__repr__()
        self.cmds = cmds
        self.optics_manager = None
        self.fov_manager = None
        self.image_planes = []
        self.detector_arrays = []
        self.yaml_dicts = None
        self._last_source = None

        if cmds is not None:
            self.load(cmds)

    def load(self, user_commands):
        """
        (Re)Loads an OpticalTrain with a new set of UserCommands

        Parameters
        ----------
        user_commands : UserCommands

        """

        if isinstance(user_commands, str):
            user_commands = UserCommands(use_instrument=user_commands)

        if not isinstance(user_commands, UserCommands):
            raise ValueError("user_commands must be a UserCommands object: "
                             "{}".format(type(user_commands)))

        self.cmds = user_commands
        rc.__currsys__ = user_commands
        self.yaml_dicts = rc.__currsys__.yaml_dicts
        self.optics_manager = OpticsManager(self.yaml_dicts)
        self.update()

    def update(self, **kwargs):
        """
        Update the user-defined parameters and remake the main internal classes

        Parameters
        ----------
        kwargs : expanded dict
            Any keyword-value pairs from a config file

        """
        self.optics_manager.update(**kwargs)
        opt_man = self.optics_manager

        self.fov_manager = FOVManager(opt_man.fov_setup_effects, **kwargs)
        self.image_planes = [ImagePlane(hdr, **kwargs)
                             for hdr in opt_man.image_plane_headers]
        self.detector_arrays = [DetectorArray(det_list, **kwargs)
                                for det_list in opt_man.detector_setup_effects]


    def observe(self, orig_source, update=True, **kwargs):
        """
        Main controlling method for observing ``Source`` objects

        Parameters
        ----------
        orig_source : Source
        update : bool
            Reload optical system
        kwargs : expanded dict
            Any keyword-value pairs from a config file

        Notes
        -----
        How the list of Effects is split between the 5 main tasks:

        - Make a FOV list - z_order = 0..99
        - Make a image plane - z_order = 100..199
        - Apply Source altering effects - z_order = 200..299
        - Apply FOV specific (3D) effects - z_order = 300..399
        - Apply FOV-independent (2D) effects - z_order = 400..499
        - [Apply detector plane (0D, 2D) effects - z_order = 500..599]

        .. todo:: List is out of date - update

        """
        if update:
            self.update(**kwargs)

        self.set_focus(**kwargs)    # put focus back on current instrument package

        # Make a copy of the Source and prepare for observation (convert to
        # internally used units, sample to internal wavelength grid)
        source = orig_source.make_copy()
        source = self.prepare_source(source)

        # [1D - transmission curves]
        for effect in self.optics_manager.source_effects:
            source = effect.apply_to(source)

        # [3D - Atmospheric shifts, PSF, NCPAs, Grating shift/distortion]
        fovs = self.fov_manager.fovs
        for fov in fovs:
            # print("FOV", fov_i+1, "of", n_fovs, flush=True)
            # .. todo: possible bug with bg flux not using plate_scale
            #          see fov_utils.combine_imagehdu_fields
            fov.extract_from(source)
<<<<<<< HEAD

            # Does this need to be here?
            # fov.view()
=======
>>>>>>> 16ef547f

            hdu_type = "cube" if self.fov_manager.is_spectroscope else "image"
            fov.view(hdu_type)
            for effect in self.optics_manager.fov_effects:
                fov = effect.apply_to(fov)

            fov.flatten()
            self.image_planes[fov.image_plane_id].add(fov.hdu, wcs_suffix="D")
            # ..todo: finish off the multiple image plane stuff

        # [2D - Vibration, flat fielding, chopping+nodding]
        for effect in self.optics_manager.image_plane_effects:
            for ii in range(len(self.image_planes)):
                self.image_planes[ii] = effect.apply_to(self.image_planes[ii])

        self._last_source = source


    def prepare_source(self, source):
        """
        Prepare source for observation

        The method is currently applied to cube fields only.
        The source data are converted to internally used units (PHOTLAM).
        The source data are interpolated to the waveset used by the FieldOfView
        This is necessary when the source data are sampled on a coarser grid
        than used internally, or if the source data are sampled on irregular
        wavelengths.
        For cube fields, the method assumes that the wavelengths at which the
        cube is sampled is provided explicitely as attribute `wave` if the cube
        ImageHDU.
        """
        # Convert to PHOTLAM per arcsec2
        # ..todo: this is not sufficiently general

        for cube in source.cube_fields:
            header, data, wave = cube.header, cube.data, cube.wave

            # Need to check whether BUNIT is per arcsec2 or per pixel
            inunit = u.Unit(header['BUNIT'])
            data = data.astype(np.float32) * inunit
            factor = 1
            for base, power in zip(inunit.bases, inunit.powers):
                if (base**power).is_equivalent(u.arcsec**(-2)):
                    conversion =(base**power).to(u.arcsec**(-2)) / base**power
                    data *= conversion
                    factor = u.arcsec**(-2)

            data = data.to(PHOTLAM,
                           equivalencies=u.spectral_density(wave[:, None, None]))

            if factor == 1:    # Normalise to 1 arcsec2 if not a spatial density
                # ..todo: lower needed because "DEG" is not understood, this is ugly
                pixarea = (header['CDELT1'] * u.Unit(header['CUNIT1'].lower()) *
                           header['CDELT2'] * u.Unit(header['CUNIT2'].lower())).to(u.arcsec**2)
                data = data / pixarea.value    # cube is per arcsec2

            data = (data * factor).value

            cube.header['BUNIT'] = 'PHOTLAM/arcsec2'    # ..todo: make this more explicit?

            # The imageplane_utils like to have the spatial WCS in units of "deg". Ensure
            # that the cube is passed on accordingly
            cube.header['CDELT1'] = header['CDELT1'] * u.Unit(header['CUNIT1'].lower()).to(u.deg)
            cube.header['CDELT2'] = header['CDELT2'] * u.Unit(header['CUNIT2'].lower()).to(u.deg)
            cube.header['CUNIT1'] = 'deg'
            cube.header['CUNIT2'] = 'deg'

            # Put on fov wavegrid
            wave_min = min([fov.meta["wave_min"] for fov in self.fov_manager.fovs])
            wave_max = max([fov.meta["wave_max"] for fov in self.fov_manager.fovs])
            wave_unit = u.Unit(from_currsys("!SIM.spectral.wave_unit"))
            dwave = from_currsys("!SIM.spectral.spectral_bin_width")  # Not a quantity
            fov_waveset = np.arange(wave_min.value, wave_max.value, dwave) * wave_unit
            fov_waveset = fov_waveset.to(u.um)

            # Interpolate into new data cube.
            # This is done layer by layer for memory reasons.
            new_data = np.zeros((fov_waveset.shape[0], data.shape[1], data.shape[2]),
                                dtype=np.float32)
            for j in range(data.shape[1]):
                cube_interp = interp1d(wave.to(u.um).value, data[:, j, :],
                                       axis=0, kind="linear",
                                       bounds_error=False, fill_value=0)
                new_data[:, j, :] = cube_interp(fov_waveset.value)

            cube.data = new_data
            cube.header['CTYPE3'] = 'WAVE'
            cube.header['CRPIX3'] = 1
            cube.header['CRVAL3'] = wave_min.value
            cube.header['CDELT3'] = dwave
            cube.header['CUNIT3'] = wave_unit.name

        return source

    def readout(self, filename=None, **kwargs):
        """
        Produces detector readouts for the observed image

        Parameters
        ----------
        filename : str, optional
            Where to save the FITS file
        kwargs

        Returns
        -------
        hdu : fits.HDUList

        Notes
        -----
        - Apply detector plane (0D, 2D) effects - z_order = 500..599

        """

        hduls = []
        for i, detector_array in enumerate(self.detector_arrays):
            array_effects = self.optics_manager.detector_array_effects
            dtcr_effects = self.optics_manager.detector_effects
            hdul = detector_array.readout(self.image_planes, array_effects,
                                         dtcr_effects, **kwargs)

            try:
                hdul = self.write_header(hdul)
            except Exception as error:
                print("\nWarning: header update failed, data will be saved with incomplete header.")
                print("Reason: ", sys.exc_info()[0], error)
                print("")

            if filename is not None and isinstance(filename, str):
                fname = filename
                if len(self.detector_arrays) > 1:
                    fname = str(i) + "_" + filename
                hdul.writeto(fname, overwrite=True)

            hduls += [hdul]

        return hduls

    def write_header(self, hdulist):
        """Writes meaningful header to simulation product"""

        # Primary hdu
        pheader = hdulist[0].header
        pheader['DATE'] = datetime.now().isoformat(timespec='seconds')
        pheader['ORIGIN'] = 'Scopesim ' + version
        pheader['INSTRUME'] = from_currsys("!OBS.instrument")
        pheader['INSTMODE'] = ", ".join(from_currsys("!OBS.modes"))
        pheader['TELESCOP'] = from_currsys("!TEL.telescope")
        pheader['LOCATION'] = from_currsys("!ATMO.location")

        # Source information taken from first only.
        # ..todo: What if source is a composite?
        srcfield = self._last_source.fields[0]
        if type(srcfield).__name__ == "Table":
            pheader['SOURCE'] = "Table"
        elif type(srcfield).__name__ == "ImageHDU":
            if 'BG_SURF' in srcfield.header:
                pheader['SOURCE'] = srcfield.header['BG_SURF']
            else:
                try:
                    pheader['SOURCE'] = srcfield.header['FILENAME']
                except KeyError:
                    pheader['SOURCE'] = "ImageHDU"

        # Image hdul
        # ..todo: currently only one, update for detector arrays
        # ..todo: normalise filenames - some need from_currsys, some need os.path.basename
        #         this should go into a function so as to reduce clutter here.
        iheader = hdulist[1].header
        iheader['EXPTIME'] = from_currsys("!OBS.exptime"), "[s]"
        iheader['DIT'] = from_currsys("!OBS.dit"), "[s]"
        iheader['NDIT'] = from_currsys("!OBS.ndit"), "[s]"
        iheader['BUNIT'] = 'e', 'per EXPTIME'
        iheader['PIXSCALE'] = from_currsys("!INST.pixel_scale"), "[arcsec]"

        # A simple WCS
        iheader['CTYPE1'] = 'LINEAR'
        iheader['CTYPE2'] = 'LINEAR'
        iheader['CRPIX1'] = (iheader['NAXIS1'] + 1) / 2
        iheader['CRPIX2'] = (iheader['NAXIS2'] + 1) / 2
        iheader['CRVAL1'] = 0.
        iheader['CRVAL2'] = 0.
        iheader['CDELT1'] = iheader['PIXSCALE']
        iheader['CDELT2'] = iheader['PIXSCALE']
        iheader['CUNIT1'] = 'arcsec'
        iheader['CUNIT2'] = 'arcsec'

        for eff in self.optics_manager.detector_setup_effects:
            efftype = type(eff).__name__

            if efftype == "DetectorList" and eff.include:
                iheader['DETECTOR'] = eff.meta['detector']

        for eff in self.optics_manager.detector_array_effects:
            efftype = type(eff).__name__

            if (efftype == "DetectorModePropertiesSetter" and
                eff.include):
                # ..todo: can we write this into currsys?
                iheader['DET_MODE'] = (eff.meta['detector_readout_mode'],
                                       "detector readout mode")
                iheader['MINDIT'] = from_currsys("!DET.mindit"), "[s]"
                iheader['FULLWELL'] = from_currsys("!DET.full_well"), "[s]"
                iheader['RON'] = from_currsys("!DET.readout_noise"), "[e]"
                iheader['DARK'] = from_currsys("!DET.dark_current"), "[e/s]"

        ifilter = 1   # Counts filter wheels
        islit = 1     # Counts slit wheels
        isurface = 1  # Counts surface lists
        for eff in self.optics_manager.source_effects:
            efftype = type(eff).__name__

            if efftype == "ADCWheel" and eff.include:
                iheader['ADC'] = eff.current_adc.meta['name']

            if efftype == "FilterWheel" and eff.include:
                iheader[f'FILTER{ifilter}'] = (eff.current_filter.meta['name'],
                                               eff.meta['name'])
                ifilter += 1

            if efftype == "SlitWheel" and eff.include:
                iheader[f'SLIT{islit}'] = (eff.current_slit.meta['name'],
                                           eff.meta['name'])
                islit += 1

            if efftype == "PupilTransmission" and eff.include:
                iheader['PUPTRANS'] = (from_currsys("!OBS.pupil_transmission"),
                                       "cold stop, pupil transmission")

            if efftype == "SkycalcTERCurve" and eff.include:
                iheader['ATMOSPHE'] = "Skycalc", "atmosphere model"
                iheader['LOCATION'] = eff.meta['location']
                iheader['AIRMASS'] = eff.meta['airmass']
                iheader['TEMPERAT'] = eff.meta['temperature'], '[degC]'
                iheader['HUMIDITY'] = eff.meta['humidity']
                iheader['PRESSURE'] = eff.meta['pressure'], '[hPa]'
                iheader['PWV'] = eff.meta['pwv'], "precipitable water vapour"

            if efftype == "AtmosphericTERCurve" and eff.include:
                iheader['ATMOSPHE'] = eff.meta['filename'], "atmosphere model"
                # ..todo: expand if necessary

            if efftype == "SurfaceList" and eff.include:
                iheader[f'SURFACE{isurface}'] = (eff.meta['filename'],
                                                 eff.meta['name'])
                isurface += 1

            if efftype == "QuantumEfficiencyCurve" and eff.include:
                iheader['QE'] = os.path.basename(eff.meta['filename']), eff.meta['name']

        for eff in self.optics_manager.fov_effects:
            efftype = type(eff).__name__

            # ..todo: needs to be handled with isinstance(eff, PSF)
            if efftype == "FieldConstantPSF" and eff.include:
                iheader["PSF"] = eff.meta['filename'], "point spread function"

            if efftype == "SpectralTraceList" and eff.include:
                iheader["SPECTRAC"] = (from_currsys(eff.meta['filename']),
                                       "spectral trace definition")
                if "CTYPE1" in eff.meta:
                    for key in ['WCSAXES', 'CTYPE1', 'CTYPE2', 'CRPIX1', 'CRPIX2', 'CRVAL1',
                                'CRVAL2', 'CDELT1', 'CDELT2', 'CUNIT1', 'CUNIT2']:
                        iheader[key] = eff.meta[key]

        for eff in self.optics_manager.detector_effects:
            efftype = type(eff).__name__

            if efftype == "LinearityCurve" and eff.include:
                iheader['DETLIN'] = from_currsys(eff.meta['filename'])

        return hdulist

    def set_focus(self, **kwargs):
        self.cmds.update(**kwargs)
        dy = self.cmds.default_yamls
        if len(dy) > 0 and "packages" in dy:
            self.cmds.update(packages=self.default_yamls[0]["packages"])
        rc.__currsys__ = self.cmds


    def shutdown(self):
        '''Shut down the instrument.

        This method closes all open file handles and should be called when the optical train
        is no longer needed.
        '''
        for effect_name in self.effects['name']:
            try:
                self[effect_name]._file.close()
            except AttributeError:
                pass

        self._description = "The instrument has been shut down."


    @property
    def effects(self):
        return self.optics_manager.list_effects()

    def __str__(self):
        return self._description

    def __getitem__(self, item):
        return self.optics_manager[item]

    def __setitem__(self, key, value):
        self.optics_manager[key] = value

    def report(self):
        pass
        # user commands report
        #   package dependencies
        #   modes names
        #   default modes
        #   yaml hierarchy
        #
        # optics_manager
        #   derived properties
        #   system transmission curve
        #   list of effects
        #
        # etc
        #   limiting magnitudes
        #<|MERGE_RESOLUTION|>--- conflicted
+++ resolved
@@ -183,12 +183,6 @@
             # .. todo: possible bug with bg flux not using plate_scale
             #          see fov_utils.combine_imagehdu_fields
             fov.extract_from(source)
-<<<<<<< HEAD
-
-            # Does this need to be here?
-            # fov.view()
-=======
->>>>>>> 16ef547f
 
             hdu_type = "cube" if self.fov_manager.is_spectroscope else "image"
             fov.view(hdu_type)
