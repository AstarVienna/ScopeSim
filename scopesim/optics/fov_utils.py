<<<<<<< HEAD
import warnings
=======
import logging
>>>>>>> 16ef547f
from copy import deepcopy

import numpy as np
from astropy import units as u
from astropy.io import fits
from astropy.table import Table, Column
from synphot import SourceSpectrum, Empirical1D

from scopesim import utils, rc
from scopesim.optics import image_plane_utils as imp_utils


<<<<<<< HEAD
def is_field_in_fov(fov_header, table_or_imagehdu, wcs_suffix=""):
    """
    Returns True if Source.field footprint is inside the FieldOfView footprint

    Parameters
    ----------
    fov_header : fits.Header
        Header from a FieldOfView object
    table_or_imagehdu : [astropy.Table, astropy.ImageHDU]
        Field object from a Source object
    wcs_suffix : str
        ["S", "D"] Coordinate system: Sky or Detector

    Returns
    -------
    is_inside_fov : bool

    """
=======
def is_field_in_fov(fov_header, field, wcs_suffix=""):
    """
    Returns True if Source.field footprint is inside the FieldOfView footprint
>>>>>>> 16ef547f

    Parameters
    ----------
    fov_header : fits.Header
        Header from a FieldOfView object
    field : [astropy.Table, astropy.ImageHDU]
        Field object from a Source object
    wcs_suffix : str
        ["S", "D"] Coordinate system: Sky or Detector

    Returns
    -------
    is_inside_fov : bool

    """

    if isinstance(field, fits.ImageHDU) and \
            field.header.get("BG_SRC") is not None:
        is_inside_fov = True
    else:
        if isinstance(field, Table):
            x = list(utils.quantity_from_table("x", field,
                                               u.arcsec).to(u.deg).value)
            y = list(utils.quantity_from_table("y", field,
                                               u.arcsec).to(u.deg).value)
            s = wcs_suffix
            cdelt = utils.quantify(fov_header["CDELT1" + s], u.deg).value
            field_header = imp_utils.header_from_list_of_xy(x, y, cdelt, s)
        elif isinstance(field, (fits.ImageHDU, fits.PrimaryHDU)):
            field_header = field.header
        else:
            logging.warning("Input was neither Table nor ImageHDU: {}"
                          "".format(field))
            return False

        ext_xsky, ext_ysky = imp_utils.calc_footprint(field_header, wcs_suffix)
        fov_xsky, fov_ysky = imp_utils.calc_footprint(fov_header, wcs_suffix)

        is_inside_fov = min(ext_xsky) < max(fov_xsky) and \
                        max(ext_xsky) > min(fov_xsky) and \
                        min(ext_ysky) < max(fov_ysky) and \
                        max(ext_ysky) > min(fov_ysky)

    return is_inside_fov


def make_flux_table(source_tbl, src, wave_min, wave_max, area):
    fluxes = np.zeros(len(src.spectra))
    ref_set = list(set(source_tbl["ref"]))
    flux_set = src.photons_in_range(wave_min, wave_max, area, ref_set)
    fluxes[ref_set] = flux_set

    ref = source_tbl["ref"]
    weight = source_tbl["weight"]
    flux_col = Column(name="flux", data=fluxes[ref] * weight)
    x_col = source_tbl["x"]
    y_col = source_tbl["y"]

    tbl = Table()
    tbl.add_columns([x_col, y_col, flux_col])

    return tbl


def combine_table_fields(fov_header, src, field_indexes):
    """
    Combines a list of Table objects into a single one bounded by the Header WCS

    Parameters
    ----------
    fov_header : fits.Header
        Header from a FieldOfView objects
    src : Source object
    field_indexes : list of int

    Returns
    -------
    tbl : Table

    """

    fov_xsky, fov_ysky = imp_utils.calc_footprint(fov_header)

    x, y, ref, weight = [], [], [], []

    for ii in field_indexes:
        field = src.fields[ii]
        if isinstance(field, Table):
            xcol = utils.quantity_from_table("x", field, u.arcsec)
            ycol = utils.quantity_from_table("y", field, u.arcsec)
            x += list(xcol.to(u.deg).value)
            y += list(ycol.to(u.deg).value)
            ref += list(field["ref"])
            weight += list(field["weight"])

    x = np.array(x)
    y = np.array(y)
    mask = np.array(x < max(fov_xsky)) * np.array(x > min(fov_xsky)) * \
           np.array(y < max(fov_ysky)) * np.array(y > min(fov_ysky))

    x = x[mask]
    y = y[mask]
    ref = np.array(ref)[mask]
    weight = np.array(weight)[mask]

    tbl = Table(names=["x", "y", "ref", "weight"], data=[x, y, ref, weight])
    tbl["x"].unit = u.deg
    tbl["y"].unit = u.deg

    return tbl


def combine_imagehdu_fields(fov_header, src, fields_indexes, wave_min, wave_max,
                            area, wcs_suffix=""):
    """
    Combines a list of ImageHDUs into a single one bounded by the Header WCS

    Parameters
    ----------
    fov_header : fits.Header
        Header from the FieldOfView
    src : Source object
    fields_indexes : list of ints
        Which indexes from <Source>.fields to use
    wave_min : float
        [deg] Blue spectral border
    wave_max : float
        [deg] Red spectral border
    area : float
        [m2] Area of the primary aperture
    wcs_suffix : str
        Which coordinate system to use
        - "" for the on-sky coordinate system
        - "D" for the image-plane coordinate system

    Returns
    -------
    canvas_hdu : fits.ImageHDU

    """

    image = np.zeros((fov_header["NAXIS2"], fov_header["NAXIS1"]))
    canvas_hdu = fits.ImageHDU(header=fov_header, data=image)
    spline_order = utils.from_currsys("!SIM.computing.spline_order")
    pixel_area = fov_header["CDELT1"] * fov_header["CDELT2"] * \
                 u.Unit(fov_header["CUNIT1"]).to(u.arcsec) ** 2

    for ii in fields_indexes:
        field = src.fields[ii]
        if isinstance(field, fits.ImageHDU):
            ref = field.header["SPEC_REF"]
            flux = src.photons_in_range(wave_min, wave_max, area, indexes=[ref])
            image = np.zeros((fov_header["NAXIS2"], fov_header["NAXIS1"]))
            temp_hdu = fits.ImageHDU(header=fov_header, data=image)

            if field.header.get("BG_SRC", False) and \
                    field.header["NAXIS1"] <= 1 and \
                    field.header["NAXIS2"] <= 1:
                # .. todo: check if we need to take pixel_scale into account
                temp_hdu.data += flux[0].value * pixel_area
            else:
                temp_hdu = imp_utils.add_imagehdu_to_imagehdu(
                    field, temp_hdu, spline_order, wcs_suffix)
                temp_hdu.data *= flux[0].value

            canvas_hdu.data += temp_hdu.data

    return canvas_hdu


def sky2fp(header, xsky, ysky):
    """
    Convert sky coordinates to image plane coordinated

    Parameters
    ----------
    header : Header
        Header of a FieldOfView object which contains two sets of WCS keywords
    xsky, ysky : float, array
        [deg] The on-sky coordinated

    Returns
    -------
    xdet, ydet : float, array
        [mm] The coordinated on the image plane

    """

    xpix, ypix = imp_utils.val2pix(header, xsky, ysky)
    xdet, ydet = imp_utils.pix2val(header, xpix, ypix, "D")

    return xdet, ydet


def extract_common_field(field, fov_volume):
    """
    Extracts the overlapping parts of a field within a FOV volume

    Parameters
    ----------
    field : Table or ImageHDU
    fov_volume : dict
        Contains {"xs": [xmin, xmax], "ys": [ymin, ymax],
                  "waves": [wave_min, wave_max],
                  "xy_unit": "deg" or "mm", "wave_unit": "um"}

    Returns
    -------
    field_new : Table or ImageHDU

    """
    if isinstance(field, Table):
<<<<<<< HEAD
        mask = (field["x"] >= fov_volume["xs"][0]) * \
               (field["x"] < fov_volume["xs"][1]) * \
               (field["y"] >= fov_volume["ys"][0]) * \
               (field["y"] < fov_volume["ys"][1])
        field_new = field[mask]
=======
        field_new = extract_area_from_table(field, fov_volume)
>>>>>>> 16ef547f
    elif isinstance(field, fits.ImageHDU):
        field_new = extract_area_from_imagehdu(field, fov_volume)
    else:
        raise ValueError("field must be either Table or ImageHDU: {}"
                         "".format(type(field)))

    return field_new


<<<<<<< HEAD
=======
def extract_area_from_table(table, fov_volume):
    """
    Extracts the entries of a Table that fits inside the fov_volume

    Parameters
    ----------
    table : fits.ImageHDU
        The field ImageHDU, either an image of a wavelength [um] cube
    fov_volume : dict
        Contains {"xs": [xmin, xmax], "ys": [ymin, ymax],
                  "waves": [wave_min, wave_max],
                  "xy_unit": "deg" or "mm", "wave_unit": "um"}

    Returns
    -------
    new_imagehdu : fits.ImageHDU

    """
    fov_unit = u.Unit(fov_volume["xy_unit"])
    fov_xs = (fov_volume["xs"] * fov_unit).to(table["x"].unit)
    fov_ys = (fov_volume["ys"] * fov_unit).to(table["y"].unit)

    mask = (table["x"].data >= fov_xs[0].value) * \
           (table["x"].data <  fov_xs[1].value) * \
           (table["y"].data >= fov_ys[0].value) * \
           (table["y"].data <  fov_ys[1].value)
    table_new = table[mask]

    return table_new


>>>>>>> 16ef547f
def extract_area_from_imagehdu(imagehdu, fov_volume):
    """
    Extracts the part of a ImageHDU that fits inside the fov_volume

    Parameters
    ----------
    imagehdu : fits.ImageHDU
        The field ImageHDU, either an image of a wavelength [um] cube
    fov_volume : dict
        Contains {"xs": [xmin, xmax], "ys": [ymin, ymax],
                  "waves": [wave_min, wave_max],
                  "xy_unit": "deg" or "mm", "wave_unit": "um"}

    Returns
    -------
    new_imagehdu : fits.ImageHDU

    """
    hdr = imagehdu.header
    new_hdr = {}

    x_hdu, y_hdu = imp_utils.calc_footprint(imagehdu)  # field edges in "deg"
    x_fov, y_fov = fov_volume["xs"], fov_volume["ys"]

    x0s, x1s = max(min(x_hdu), min(x_fov)), min(max(x_hdu), max(x_fov))
    y0s, y1s = max(min(y_hdu), min(y_fov)), min(max(y_hdu), max(y_fov))

    xp, yp = imp_utils.val2pix(hdr, np.array([x0s, x1s]), np.array([y0s, y1s]))
    (x0p, x1p), (y0p, y1p) = np.round(xp).astype(int), np.round(yp).astype(int)
<<<<<<< HEAD
=======
    if x0p == x1p:
        x1p += 1
    if y0p == y1p:
        y1p += 1
>>>>>>> 16ef547f

    new_hdr = imp_utils.header_from_list_of_xy([x0s, x1s], [y0s, y1s],
                                               pixel_scale=hdr["CDELT1"])

    if hdr["NAXIS"] == 3:
<<<<<<< HEAD
        wval, wdel, wpix, wlen = [hdr[kw] for kw in ["CRVAL3", "CDELT3",
                                                     "CRPIX3", "NAXIS3"]]
        # ASSUMPTION - cube wavelength is in regularly spaced units of um
        w_hdu = [wval - wdel * wpix, wval + wdel * (wlen - wpix)]
        w_fov = fov_volume["waves"]

        w0s, w1s = max(min(w_hdu), min(w_fov)), min(max(w_hdu), max(w_fov))
        wp = (np.array([w0s, w1s]) - wval) / wdel + wpix
        (w0p, w1p) = np.round(wp).astype(int)

        new_hdr.update({"NAXIS": 3,
                        "NAXIS3": w1p - w0p,
                        "CRVAL3": w0s,
                        "CRPIX3": 0,
                        "CDELT3": hdr["CDELT3"],
                        "CUNIT3": hdr["CUNIT3"],
                        "CTYPE3": hdr["CTYPE3"]})

        data = imagehdu.data[w0p:w1p, y0p:y1p, x0p:x1p]
    else:
        data = imagehdu.data[y0p:y1p, x0p:x1p]
=======

        # Look 0.5*wdel past the fov edges in each direction to catch any
        # slices where the middle wavelength value doesn't fall inside the
        # fov waverange, but up to 50% of the slice is actually inside the
        # fov waverange:
        # E.g. FOV: [1.92, 2.095], HDU bin centres: [1.9, 2.0, 2.1]
        # CDELT3 = 0.1, and HDU bin edges: [1.85, 1.95, 2.05, 2.15]
        # So 1.9 slice needs to be multiplied by 0.3, and 2.1 slice should be
        # multipled by 0.45 to reach the scaled contribution of the edge slices
        # This scaling factor is:
        # f = ((hdu_bin_centre - fov_edge [+/-] 0.5 * cdelt3) % cdelt3) / cdelt3

        hdu_waves = get_cube_waveset(hdr)
        wdel = hdr["CDELT3"]
        wunit = u.Unit(hdr.get("CUNIT3", "AA"))
        fov_waves = utils.quantify(fov_volume["waves"], u.um).to(wunit).value
        mask = ((hdu_waves > fov_waves[0] - 0.5 * wdel) *
                (hdu_waves <= fov_waves[1] + 0.5 * wdel))  # need to go [+/-] half a bin

        # OC [2021-12-14] if fov range is not covered by the source return nothing
        if not np.any(mask):
            print("FOV {} um - {} um: not covered by Source".format(fov_waves[0], fov_waves[1]))
            return None

        i0p, i1p = np.where(mask)[0][0], np.where(mask)[0][-1]
        f0 = (abs(hdu_waves[i0p] - fov_waves[0] + 0.5 * wdel) % wdel) / wdel    # blue edge
        f1 = (abs(hdu_waves[i1p] - fov_waves[1] - 0.5 * wdel) % wdel) / wdel    # red edge
        data = imagehdu.data[i0p:i1p+1, y0p:y1p, x0p:x1p]
        data[0, :, :] *= f0
        if i1p > i0p:
            data[-1, :, :] *= f1

        # w0, w1 : the closest cube wavelengths outside the fov edge wavelengths
        # fov_waves : the fov edge wavelengths
        # f0, f1 : the scaling factors for the blue and red edge cube slices
        #
        # w0, w1 = hdu_waves[i0p], hdu_waves[i1p]
        # print(f"\nw0: {w0}, f0: {f0}, {fov_waves}, f1: {f1}, w1: {w1}")

        new_hdr.update({"NAXIS": 3,
                        "NAXIS3": data.shape[0],
                        "CRVAL3": hdu_waves[i0p],
                        "CRPIX3": 0,
                        "CDELT3": hdr["CDELT3"],
                        "CUNIT3": hdr["CUNIT3"],
                        "CTYPE3": hdr["CTYPE3"],
                        "BUNIT":  hdr["BUNIT"]})

    else:
        data = imagehdu.data[y0p:y1p, x0p:x1p]
        new_hdr["SPEC_REF"] = hdr.get("SPEC_REF")
>>>>>>> 16ef547f

    new_imagehdu = fits.ImageHDU(data=data)
    new_imagehdu.header.update(new_hdr)

    return new_imagehdu
<<<<<<< HEAD
=======


def get_cube_waveset(hdr, return_quantity=False):
    wval, wdel, wpix, wlen, = [hdr[kw] for kw in ["CRVAL3", "CDELT3",
                                                  "CRPIX3", "NAXIS3"]]
    # ASSUMPTION - cube wavelength is in regularly spaced units of um
    wmin = wval - wdel * wpix
    wmax = wmin + wdel * (wlen - 1)
    wunit = u.Unit(hdr.get("CUNIT3", "AA"))

    if "LOG" in hdr.get("CTYPE3", ""):
        hdu_waves = np.logspace(wmin, wmax, wlen)
    else:
        hdu_waves = np.linspace(wmin, wmax, wlen)

    if return_quantity:
        hdu_waves = hdu_waves << wunit
        hdu_waves.to(u.um)

    return hdu_waves


def extract_range_from_spectrum(spectrum, waverange):
    if not isinstance(spectrum, SourceSpectrum):
        raise ValueError(f"spectrum must be of type synphot.SourceSpectrum: "
                         f"{type(spectrum)}")

    wave_min, wave_max = utils.quantify(waverange, u.um).to(u.AA).value
    spec_waveset = spectrum.waveset.to(u.AA).value
    mask = (spec_waveset > wave_min) * (spec_waveset < wave_max)

    if sum(mask) == 0:
        logging.warning(f"Waverange does not overlap with Spectrum waveset: "
                      f"{[wave_min, wave_max]} <> {spec_waveset} "
                      f"for spectrum {spectrum}")
    if wave_min < min(spec_waveset) or wave_max > max(spec_waveset):
        logging.warning(f"Waverange only partially overlaps with Spectrum waveset: "
                      f"{[wave_min, wave_max]} <> {spec_waveset} "
                      f"for spectrum {spectrum}")

    wave = np.r_[wave_min, spec_waveset[mask], wave_max]
    flux = spectrum(wave)

    new_spectrum = SourceSpectrum(Empirical1D, points=wave, lookup_table=flux)
    new_spectrum.meta.update(spectrum.meta)

    return new_spectrum


def make_cube_from_table(table, spectra, waveset, fov_header, sub_pixel=False):
    """

    Parameters
    ----------
    table: astropy.Table
    spectra: dict
    waveset: np.ndarray
    fov_header: fits.Header
    sub_pixel: bool, optional

    Returns
    -------
    cube: fits.ImageHDU
        Units of ph/s/m2/bin --> should this be ph/s/m2/um?

    """
    cube = np.zeros((fov_header["NAXIS2"], fov_header["NAXIS1"], len(waveset)))
    dwave = 0.5 * (np.r_[np.diff(waveset), 0] + np.r_[0, np.diff(waveset)])
    # ..todo: dwave is questionable here. What should the FOV cube units be?

    spec_dict = {i: spec(waveset) * dwave for i, spec in spectra.items()}

    cdelt1, cdelt2 = fov_header["CDELT1"], fov_header["CDELT2"]
    crval1, crval2 = fov_header["CRVAL1"], fov_header["CRVAL2"]
    crpix1, crpix2 = fov_header["CRPIX1"], fov_header["CRPIX2"]
    cunit1, cunit2 = fov_header["CUNIT1"], fov_header["CUNIT2"]

    xps = (table["x"].to(cunit1).value - crval1) / cdelt1 + crpix1
    yps = (table["y"].to(cunit2).value - crval2) / cdelt2 + crpix2
    refs, weights = table["ref"], table["weight"]

    for xp, yp, ref, weight in zip(xps, yps, refs, weights):
        cube[int(round(yp)), int(round(xp)), :] += weight * spec_dict[ref].value

    cube = np.rollaxis(cube, 2)

    cdelt3 = np.diff(waveset[:2]).to(u.um)[0]
    hdu = fits.ImageHDU(data=cube)
    hdu.header.update(fov_header)
    hdu.header.update({"CRVAL3": waveset[0].value,
                       "CRPIX3": 0,
                       "CDELT3": cdelt3.value,
                       "CUNIT3": str(cdelt3.unit),
                       "CTYPE3": "WAVE"})

    return hdu
>>>>>>> 16ef547f
<|MERGE_RESOLUTION|>--- conflicted
+++ resolved
@@ -1,8 +1,4 @@
-<<<<<<< HEAD
-import warnings
-=======
 import logging
->>>>>>> 16ef547f
 from copy import deepcopy
 
 import numpy as np
@@ -15,30 +11,9 @@
 from scopesim.optics import image_plane_utils as imp_utils
 
 
-<<<<<<< HEAD
-def is_field_in_fov(fov_header, table_or_imagehdu, wcs_suffix=""):
+def is_field_in_fov(fov_header, field, wcs_suffix=""):
     """
     Returns True if Source.field footprint is inside the FieldOfView footprint
-
-    Parameters
-    ----------
-    fov_header : fits.Header
-        Header from a FieldOfView object
-    table_or_imagehdu : [astropy.Table, astropy.ImageHDU]
-        Field object from a Source object
-    wcs_suffix : str
-        ["S", "D"] Coordinate system: Sky or Detector
-
-    Returns
-    -------
-    is_inside_fov : bool
-
-    """
-=======
-def is_field_in_fov(fov_header, field, wcs_suffix=""):
-    """
-    Returns True if Source.field footprint is inside the FieldOfView footprint
->>>>>>> 16ef547f
 
     Parameters
     ----------
@@ -251,15 +226,7 @@
 
     """
     if isinstance(field, Table):
-<<<<<<< HEAD
-        mask = (field["x"] >= fov_volume["xs"][0]) * \
-               (field["x"] < fov_volume["xs"][1]) * \
-               (field["y"] >= fov_volume["ys"][0]) * \
-               (field["y"] < fov_volume["ys"][1])
-        field_new = field[mask]
-=======
         field_new = extract_area_from_table(field, fov_volume)
->>>>>>> 16ef547f
     elif isinstance(field, fits.ImageHDU):
         field_new = extract_area_from_imagehdu(field, fov_volume)
     else:
@@ -269,8 +236,6 @@
     return field_new
 
 
-<<<<<<< HEAD
-=======
 def extract_area_from_table(table, fov_volume):
     """
     Extracts the entries of a Table that fits inside the fov_volume
@@ -302,7 +267,6 @@
     return table_new
 
 
->>>>>>> 16ef547f
 def extract_area_from_imagehdu(imagehdu, fov_volume):
     """
     Extracts the part of a ImageHDU that fits inside the fov_volume
@@ -332,41 +296,15 @@
 
     xp, yp = imp_utils.val2pix(hdr, np.array([x0s, x1s]), np.array([y0s, y1s]))
     (x0p, x1p), (y0p, y1p) = np.round(xp).astype(int), np.round(yp).astype(int)
-<<<<<<< HEAD
-=======
     if x0p == x1p:
         x1p += 1
     if y0p == y1p:
         y1p += 1
->>>>>>> 16ef547f
 
     new_hdr = imp_utils.header_from_list_of_xy([x0s, x1s], [y0s, y1s],
                                                pixel_scale=hdr["CDELT1"])
 
     if hdr["NAXIS"] == 3:
-<<<<<<< HEAD
-        wval, wdel, wpix, wlen = [hdr[kw] for kw in ["CRVAL3", "CDELT3",
-                                                     "CRPIX3", "NAXIS3"]]
-        # ASSUMPTION - cube wavelength is in regularly spaced units of um
-        w_hdu = [wval - wdel * wpix, wval + wdel * (wlen - wpix)]
-        w_fov = fov_volume["waves"]
-
-        w0s, w1s = max(min(w_hdu), min(w_fov)), min(max(w_hdu), max(w_fov))
-        wp = (np.array([w0s, w1s]) - wval) / wdel + wpix
-        (w0p, w1p) = np.round(wp).astype(int)
-
-        new_hdr.update({"NAXIS": 3,
-                        "NAXIS3": w1p - w0p,
-                        "CRVAL3": w0s,
-                        "CRPIX3": 0,
-                        "CDELT3": hdr["CDELT3"],
-                        "CUNIT3": hdr["CUNIT3"],
-                        "CTYPE3": hdr["CTYPE3"]})
-
-        data = imagehdu.data[w0p:w1p, y0p:y1p, x0p:x1p]
-    else:
-        data = imagehdu.data[y0p:y1p, x0p:x1p]
-=======
 
         # Look 0.5*wdel past the fov edges in each direction to catch any
         # slices where the middle wavelength value doesn't fall inside the
@@ -418,14 +356,11 @@
     else:
         data = imagehdu.data[y0p:y1p, x0p:x1p]
         new_hdr["SPEC_REF"] = hdr.get("SPEC_REF")
->>>>>>> 16ef547f
 
     new_imagehdu = fits.ImageHDU(data=data)
     new_imagehdu.header.update(new_hdr)
 
     return new_imagehdu
-<<<<<<< HEAD
-=======
 
 
 def get_cube_waveset(hdr, return_quantity=False):
@@ -521,5 +456,4 @@
                        "CUNIT3": str(cdelt3.unit),
                        "CTYPE3": "WAVE"})
 
-    return hdu
->>>>>>> 16ef547f
+    return hdu