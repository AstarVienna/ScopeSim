--- conflicted
+++ resolved
@@ -107,12 +107,8 @@
         self._fovs_list = []
         self.is_spectroscope = eu.is_spectroscope(self.effects)
 
-<<<<<<< HEAD
         if from_currsys(self.meta["preload_fovs"], self.cmds):
-=======
-        if from_currsys(self.meta["preload_fovs"]):
             logger.debug("Generating initial fovs_list.")
->>>>>>> 0920760f
             self._fovs_list = self.generate_fovs_list()
 
     def generate_fovs_list(self):
@@ -166,11 +162,7 @@
             # useful for spectroscopy mode where slit dimensions is not the same
             # as detector dimensions
             # ..todo: Make sure this changes for multiple image planes
-<<<<<<< HEAD
             if from_currsys(self.meta["decouple_sky_det_hdrs"], self.cmds):
-=======
-            if from_currsys(self.meta["decouple_sky_det_hdrs"]):
->>>>>>> 0920760f
                 det_eff = eu.get_all_effects(self.effects, DetectorList)[0]
                 dethdr = det_eff.image_plane_header
 
@@ -181,9 +173,6 @@
 
     @property
     def fovs(self):
-<<<<<<< HEAD
-        if not from_currsys(self.meta["preload_fovs"], self.cmds):
-=======
         # There two lines were not here before #258, but somehow not including
         # them will mess things up as FOVs multipy like rabbits...
         # Should investigate why at some point...
@@ -191,9 +180,8 @@
             logger.debug("Returning existing fovs_list.")
             return self._fovs_list
 
-        if not from_currsys(self.meta["preload_fovs"]):
+        if not from_currsys(self.meta["preload_fovs"], self.cmds):
             logger.debug("Generating new fovs_list.")
->>>>>>> 0920760f
             self._fovs_list = self.generate_fovs_list()
         return self._fovs_list
 
