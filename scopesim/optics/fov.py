--- conflicted
+++ resolved
@@ -106,18 +106,12 @@
 
         self.image_plane_id = 0
 
-<<<<<<< HEAD
-        self.cube = None        # 3D array for IFU, long-slit, Slicer-MOS
-        self.image = None       # 2D array for Imagers
-        self.spectrum = None    # SourceSpectrum for Fibre-fed MOS
-=======
         self.fields: list[SourceField] = []
 
         # These are apparently not supposed to be used?
         self.cube = None        # 3D array for IFU, long-lit, Slicer-MOS
         # self.image = None       # 2D array for Imagers
         # self.spectrum = None    # SourceSpectrum for Fibre-fed MOS
->>>>>>> 708a08f8
 
         self._waverange = None
         self._wavelength = None
@@ -141,17 +135,9 @@
             self.meta["pixel_area"] = self._pixarea(self.header).value
         return self.meta["pixel_area"]
 
-<<<<<<< HEAD
-    def sub_fov(self, left, right, top, bottom):
-        raise NotImplementedError
-
-    def extract_from(self, src):
-        """..assumption: Bandpass has been applied.
-=======
     def extract_from(self, src) -> None:
         """
         Extract relevent fields from source object.
->>>>>>> 708a08f8
 
         Parameters
         ----------
