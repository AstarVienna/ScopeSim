# -*- coding: utf-8 -*-
"""Defines FieldOfView class."""

from warnings import warn
from copy import deepcopy
from itertools import chain
from collections.abc import Iterable, Generator

import numpy as np
from scipy.interpolate import interp1d

from astropy import units as u
from astropy.io import fits
from astropy.wcs import WCS
from synphot import Empirical1D, SourceSpectrum
from synphot.units import PHOTLAM

from . import image_plane_utils as imp_utils
from ..source.source_fields import (
    SourceField,
    SpectrumSourceField,
    ImageSourceField,
    CubeSourceField,
    TableSourceField,
    BackgroundSourceField,
)

from ..utils import (
    from_currsys,
    quantify,
    has_needed_keywords,
    get_logger,
    array_minmax,
    close_loop,
    unit_includes_per_physical_type,
)
from ..source.source import Source


logger = get_logger(__name__)


class FieldOfView:
    """
    A FOV is spectro-spatial volume cut out of a Source object.

    Flux units after extracting the fields from the Source are in ph/s/pixel

    The initial header should contain an on-sky WCS description:

    - CDELT-, CUNIT-, NAXIS- : for pixel scale and size (assumed CUNIT in deg)
    - CRVAL-, CRPIX- : for positioning the final image
    - CTYPE- : is assumed to be "RA---TAN", "DEC--TAN"

    and an image-plane WCS description

    - CDELT-D, CUNIT-D, NAXISn : for pixel scale and size (assumed CUNIT in mm)
    - CRVAL-D, CRPIX-D : for positioning the final image
    - CTYPE-D : is assumed to be "LINEAR", "LINEAR"

    The wavelength range is given by waverange.

    """

    def __init__(self, header, waverange, detector_header=None, cmds=None, **kwargs):
        self.meta = {
            "id": None,
            "wave_min": quantify(waverange[0], u.um),
            "wave_max": quantify(waverange[1], u.um),
            "wave_bin_n": 1,
            "wave_bin_type": "linear",

            "area": 0 * u.m**2,
            "pixel_area": None,  # [arcsec]
            "sub_pixel": "!SIM.sub_pixel.flag",
            "distortion": {
                "scale": [1, 1],
                "offset": [0, 0],
                "shear": [1, 1],
                "rotation": 0,
                "radius_of_curvature": None,
            },
            "conserve_image": True,
            "trace_id": None,
            "aperture_id": None,
        }
        self.meta.update(kwargs)

        self.cmds = cmds

        if not any(has_needed_keywords(header, s) for s in {"", "S"}):
            raise ValueError(
                f"Header must contain a valid sky-plane WCS: {dict(header)}")
        if not has_needed_keywords(header, "D"):
            raise ValueError(
                f"Header must contain a valid image-plane WCS: {dict(header)}")

        self.header = fits.Header()
        self.header["NAXIS"] = 2
        self.header["NAXIS1"] = header["NAXIS1"]
        self.header["NAXIS2"] = header["NAXIS2"]
        self.header.update(header)
        self._ensure_deg_header()
        self.detector_header = detector_header
        self.hdu = None

        self.image_plane_id = 0

        self.fields: list[SourceField] = []

        # These are apparently not supposed to be used?
        self.cube = None        # 3D array for IFU, long-lit, Slicer-MOS
        # self.image = None       # 2D array for Imagers
        # self.spectrum = None    # SourceSpectrum for Fibre-fed MOS

        self._waverange = None
        self._wavelength = None
        self._volume = None

    @staticmethod
    def _pixarea(hdr):
        return (hdr["CDELT1"] * u.Unit(hdr["CUNIT1"]) *
                hdr["CDELT2"] * u.Unit(hdr["CUNIT2"])).to(u.arcsec ** 2)

    @property
    def trace_id(self):
        """Return the name of the trace."""
        return self.meta["trace_id"]

    @property
    def pixel_area(self):
        """Return the area in arcsec**2 covered by one pixel."""
        if self.meta["pixel_area"] is None:
            # [arcsec] (really?)
            self.meta["pixel_area"] = self._pixarea(self.header).value
        return self.meta["pixel_area"]

    def extract_from(self, src) -> None:
        """
        Extract relevent fields from source object.

        Parameters
        ----------
        src : Source
            Input Source object to be "observed".

        Returns
        -------
        None

        Notes
        -----
        Spectra are cut and copied from the original Source object.
        They are in original units. ph/s/pix comes in the make_**** methods.

        This method assumes that Bandpass has been applied.

        """
        assert isinstance(src, Source), f"expected Source: {type(src)}"

        fields_in_fov = list(self.get_fields_in_fov(src.fields))

        if not fields_in_fov:
            logger.warning("No fields in FOV.")
        else:
            logger.debug("%d fields in FOV", len(fields_in_fov))

        corners_arcsec, _ = self.get_corners("arcsec")
        corners_deg, _ = self.get_corners("deg")
        minmax = array_minmax(corners_arcsec) * u.arcsec

        for field in fields_in_fov:
            if isinstance(field, TableSourceField):
                extracted = self.extract_area_from_table(field.field, minmax)
                if not len(extracted):
                    continue  # Can happen for small FOV and sparse table
                # TODO: Rework extract_area_from_table to also affect spectra
                #       and just return new copy of field.
                new_fld = TableSourceField(
                    field=extracted,
                    spectra={
                        ref: extract_range_from_spectrum(spec, self.waverange)
                        for ref, spec in field.spectra.items()
                        if ref in extracted["ref"]
                    },
                )
                self.fields.append(new_fld)

            elif isinstance(field, ImageSourceField):
                assert field.header["NAXIS"] == 2, "Invalid image HDU"
                extracted = self.extract_area_from_imagehdu(field.field, corners_deg)
                replace_nans(extracted, self.cmds)
                new_fld = ImageSourceField(
                    field=extracted,
                    spectra={
                        ref: extract_range_from_spectrum(spec, self.waverange)
                        for ref, spec in field.spectra.items()
                    },
                )
                self.fields.append(new_fld)

            elif isinstance(field, CubeSourceField):
                assert field.header["NAXIS"] == 3, "Invalid cube HDU"
                extracted = self.extract_area_from_imagehdu(field.field, corners_deg)
                replace_nans(extracted, self.cmds)
                new_fld = CubeSourceField(field=extracted)
                self.fields.append(new_fld)

            elif isinstance(field, BackgroundSourceField):
                new_fld = BackgroundSourceField(
                    field=None,
                    header=field.header,
                    spectra={
                        ref: extract_range_from_spectrum(spec, self.waverange)
                        for ref, spec in field.spectra.items()
                    },
                )
                self.fields.append(new_fld)

            else:
                raise TypeError(f"Unexpected source field type {type(field)}.")

    def view(
        self,
        hdu_type: str = "image",
        sub_pixel: bool | None = None,
        use_photlam: bool | None = None,
    ):
        """
        Force the self.fields to be viewed as a single object.

        Parameters
        ----------
        hdu_type : {"image", "cube", "spectrum"}
            DESCRIPTION.
        sub_pixel : bool | None, optional
            If None (the default), use value from meta.
        use_photlam : bool | None, optional
            If None (the default), assume False. Only used in imaging (why?).

        Returns
        -------
        self.hdu : fits.ImageHDU, synphot.SourceSpectrum

        """
        if sub_pixel is not None:
            self.meta["sub_pixel"] = sub_pixel

        if hdu_type == "image":
            # FIXME: why not just make False the default value??
            use_photlam = False if use_photlam is None else use_photlam
            self.hdu = self.make_image_hdu(use_photlam=use_photlam)
        elif hdu_type == "cube":
            self.hdu = self.make_cube_hdu()
        elif hdu_type == "spectrum":
            self.hdu = self.make_spectrum()

        return self.hdu

    def flatten(self):
        """If cube, collapse along first axis."""
        if self.hdu and self.hdu.header["NAXIS"] == 3:
            image = np.sum(self.hdu.data, axis=0)
            self.hdu.data = image

    def get_fields_in_fov(self, fields: Iterable[SourceField]) -> Generator:
        """Return True if Source.field footprint is inside FOV footprint."""
        fov_corners, _ = self.get_corners("arcsec")

        for field in fields:
            field_corners = field.get_corners("arcsec")
            is_inside_fov = (
                (field_corners.max(axis=0) > fov_corners.min(axis=0)).all() and
                (field_corners.min(axis=0) < fov_corners.max(axis=0)).all()
            )
            if is_inside_fov:
                yield field

    @staticmethod
    def extract_area_from_table(table, minmax):
        """
        Extract the entries of a ``Table`` that fit inside the FOV volume.

        Parameters
        ----------
        table : table.Table
            The field table.
        minmax : quantity
            From FOV corners in the form of [[xmin, ymin], [xmax, ymax]].

        Returns
        -------
        cut_table : table.Table
            Table reduced to sources inside the FOV.

        """
        mask = ((table["x"].quantity >= minmax[0, 0]) *
                (table["x"].quantity < minmax[1, 0]) *
                (table["y"].quantity >= minmax[0, 1]) *
                (table["y"].quantity < minmax[1, 1]))
        return table[mask]

    def extract_area_from_imagehdu(self, imagehdu, corners):
        """
        Extract the part of a ``ImageHDU`` that fits inside the FOV volume.

        Parameters
        ----------
        imagehdu : fits.ImageHDU
            The field ImageHDU, either an image or a cube with wavelength [um].
        corners : quantity
            From FOV corners in deg.

        Returns
        -------
        new_imagehdu : fits.ImageHDU

        """
        # TODO: At some point streamline the debug logging here...
        hdr = imagehdu.header
        image_wcs = WCS(hdr, naxis=2)
        naxis1, naxis2 = hdr["NAXIS1"], hdr["NAXIS2"]
        logger.debug("old naxis: %s", [naxis1, naxis2])
        xy_hdu = image_wcs.calc_footprint(center=False, axes=(naxis1, naxis2))

        if image_wcs.wcs.cunit[0] == "deg":
            logger.debug("Found 'deg' in image WCS, applying 360 fix.")
            imp_utils._fix_360(xy_hdu)
        elif image_wcs.wcs.cunit[0] == "arcsec":
            logger.debug("Found 'arcsec' in image WCS, converting to deg.")
            xy_hdu *= u.arcsec.to(u.deg)

        logger.debug("XY HDU:\n%s", xy_hdu)
        logger.debug("XY FOV:\n%s", corners)

        xy0s = np.array((xy_hdu.min(axis=0), corners.min(axis=0))).max(axis=0)
        xy1s = np.array((xy_hdu.max(axis=0), corners.max(axis=0))).min(axis=0)
        logger.debug("xy0s: %s; xy1s: %s", xy0s, xy1s)

        # Round to avoid floating point madness
        xyp = image_wcs.wcs_world2pix(np.array([xy0s, xy1s]), 0).round(7)

        # To deal with negative CDELTs
        logger.debug("xyp:\n%s", xyp)
        xyp.sort(axis=0)
        logger.debug("xyp:\n%s", xyp)

        xy0p = np.max(((0, 0), np.floor(xyp[0]).astype(int)), axis=0)
        xy1p = np.min(((naxis1, naxis2), np.ceil(xyp[1]).astype(int)), axis=0)
        logger.debug("xy0p: %s; xy1p: %s", xy0p, xy1p)

        # Add 1 if the same
        xy1p += (xy0p == xy1p)
        logger.debug("xy0p: %s; xy1p: %s", xy0p, xy1p)

        new_wcs, new_naxis = imp_utils.create_wcs_from_points(
            np.array([xy0s, xy1s]).round(11), pixel_scale=hdr["CDELT1"])

        # TODO: Come back at some point and figure out if the failing tests
        #       here are relevant or can be ignored...
        # FIXME: Commented out for now because it appears too often IRL...
        # try:
        #     roundtrip = new_wcs.wcs_world2pix(
        #         np.array([xy0s, xy1s - .5*image_wcs.wcs.cdelt]), 0).round(5)
        #     np.testing.assert_array_equal(roundtrip[0], [0, 0])
        #     np.testing.assert_array_equal(roundtrip[1], new_naxis - [1, 1])
        # except AssertionError:
        #     logger.exception("WCS roundtrip assertion failed.")
        # FIXME: Related to the above, this sometimes fails:
        # np.testing.assert_equal(xy1p - xy0p, new_naxis)
        # This occurs when the floor and ceil in xy0s and xy1s produce an
        # off-by-one error. Using .round instead for both would solve things
        # in those cases, but breaks in other cases. Find a proper solution!
        # Note: This is not super fatal, because the resulting projections
        #       will trim off that extra pixel later on, but this should still
        #       be addressed.

        new_hdr = new_wcs.to_header()
        new_hdr.update({"NAXIS1": new_naxis[0], "NAXIS2": new_naxis[1]})

        if hdr["NAXIS"] == 3:
            new_hdr, data = self._extract_volume_from_cube(imagehdu, new_hdr,
                                                           xy0p, xy1p)
        else:
            data = imagehdu.data[xy0p[1]:xy1p[1],
                                 xy0p[0]:xy1p[0]]
            # new_hdr["SPEC_REF"] = hdr.get("SPEC_REF")

        if not data.size:
            logger.warning("Empty image HDU.")

        return fits.ImageHDU(header=new_hdr, data=data)

    def _extract_volume_from_cube(self, cubehdu, new_hdr, xy0p, xy1p):
        hdr = cubehdu.header
        # Look 0.5*wdel past the fov edges in each direction to catch any
        # slices where the middle wavelength value doesn't fall inside the
        # fov waverange, but up to 50% of the slice is actually inside the
        # fov waverange:
        # E.g. FOV: [1.92, 2.095], HDU bin centres: [1.9, 2.0, 2.1]
        # CDELT3 = 0.1, and HDU bin edges: [1.85, 1.95, 2.05, 2.15]
        # So 1.9 slice needs to be multiplied by 0.3, and 2.1 slice should be
        # multipled by 0.45 to reach the scaled contribution of the edge slices
        # This scaling factor is:
        # f = ((hdu_bin_centre - fov_edge [+/-] 0.5 * cdelt3) % cdelt3) / cdelt3

        swcs = WCS(hdr).spectral
        with u.set_enabled_equivalencies(u.spectral()):
            hdu_waves = swcs.pixel_to_world(np.arange(swcs.pixel_shape[0]))
            hdu_waves = hdu_waves.quantity.to(u.um)

        wdel = hdr["CDELT3"] * u.Unit(hdr.get("CUNIT3", "AA"))
        fov_wmin, fov_wmax = self.waverange
        # need to go [+/-] half a bin
        mask = ((hdu_waves > fov_wmin - 0.5 * wdel) *
                (hdu_waves <= fov_wmax + 0.5 * wdel))

        # OC [2021-12-14] if fov range is not covered by the source return nothing
        if not np.any(mask):
            logger.warning("FOV %s um - %s um: not covered by Source",
                           fov_wmin, fov_wmax)
            # FIXME: returning None here breaks the principle that a function
            #        should always return the same type. Maybe this should
            #        instead raise an exception that's caught higher up...
            return None

        i0p, i1p = np.where(mask)[0][0], np.where(mask)[0][-1]
        f0 = (abs(hdu_waves[i0p] - fov_wmin + 0.5 * wdel) % wdel) / wdel    # blue edge
        f1 = (abs(hdu_waves[i1p] - fov_wmax - 0.5 * wdel) % wdel) / wdel    # red edge

        data = cubehdu.data[i0p:i1p+1,
                            xy0p[1]:xy1p[1],
                            xy0p[0]:xy1p[0]]
        data[0, :, :] *= f0.to(1).round(11).value  # decompose dimensionless
        if i1p > i0p:
            data[-1, :, :] *= f1.to(1).round(11).value

        # w0, w1 : the closest cube wavelengths outside the fov edge wavelengths
        # fov_waves : the fov edge wavelengths
        # f0, f1 : the scaling factors for the blue and red edge cube slices
        #
        # w0, w1 = hdu_waves[i0p], hdu_waves[i1p]

        new_hdr.update({
            "NAXIS": 3,
            "NAXIS3": data.shape[0],
<<<<<<< HEAD
            "CRVAL3": hdu_waves[i0p].to(hdr["CUNIT3"]).round(11).value,
            "CRPIX3": 1,  # 1 because FITS...
=======
            "CRVAL3": round(hdu_waves[i0p], 11),
            "CRPIX3": 1,  # 1 because FITS
>>>>>>> ae9b4e6c
            "CDELT3": hdr["CDELT3"],
            "CUNIT3": hdr["CUNIT3"],
            "CTYPE3": hdr["CTYPE3"],
            "BUNIT":  hdr["BUNIT"],
        })

        return new_hdr, data

    def _calc_area_factor(self, field):
        bg_solid_angle = u.Unit(field.header["SOLIDANG"]).to(u.arcsec**-2)
        # arcsec**2 * arcsec**-2
        area_factor = self.pixel_area * bg_solid_angle
        return area_factor

    def _make_spectrum_cubefields(self):
        """
        Find Cube fields.

        * collapse cube along spatial dimensions --> spectrum vector
        * convert vector to PHOTLAM
        * interpolate at waveset
        * yield scaled flux to be added to canvas flux
        """
        for field in self._get_cube_fields():
            fluxes = field.data.sum(axis=(1, 2))
            fov_waveset_fluxes = np.interp(self.waveset, field.waveset, fluxes)

            # .lower() is needed because astropy doesn't recognize PHOTLAM
            field_unit = field.header.get("BUNIT", PHOTLAM).lower()
            flux_scale_factor = u.Unit(field_unit).to(PHOTLAM)

            yield fov_waveset_fluxes * flux_scale_factor

    def _make_spectrum_imagefields(self):
        """
        Find Image fields.

        * sum image over both dimensions
        * evaluate spectum at waveset
        * yield spectrum multiply by sum to be added to canvas flux
        """
        for field in self._get_image_fields():
            weight = np.sum(field.data)  # Shouldn't that be 1 by convention?
            yield field.spectrum(self.waveset).value * weight

    def _make_spectrum_tablefields(self):
        """
        Find Table fields.

        * evaluate all spectra at waveset
        * for each unique ref, sum the weights
        * yield each spectrum * sum of weights to be added to canvas flux
        """
        for field in self._get_table_fields():
            refs = np.array(field["ref"])
            weights = np.array(field["weight"])
            # TODO: could do grouping of table with both columns??
            for ref in set(refs):
                weight = np.sum(weights, where=refs == ref)
                yield field.spectra[int(ref)](self.waveset).value * weight

    def _make_spectrum_backfields(self):
        for field in self._get_background_fields():
            weight = self._calc_area_factor(field)
            yield field.spectrum(self.waveset).value * weight

    def make_spectrum(self):
        """
        TBA.

        This is needed for when we do incoherent MOS instruments.
        Each fibre doesn't care about the spatial information.

        Returns
        -------
        spec : SourceSpectrum
            [PHOTLAM]

        """
        # Start with zero flux no ensure correct array shape even if none of
        # the sub-functions yield anything.
        canvas_flux = sum(chain(
            self._make_spectrum_cubefields(),
            self._make_spectrum_imagefields(),
            self._make_spectrum_tablefields(),
            self._make_spectrum_backfields(),
        ), start=np.zeros_like(self.waveset.value))

        spectrum = SourceSpectrum(Empirical1D, points=self.waveset,
                                  lookup_table=canvas_flux)
        return spectrum

    def _make_image_cubefields(self):
        """
        Find Cube fields.

        * collapse cube along wavelength axis
        * rescale and reorient image
        * yield cube image  to be added to canvas image
        """
        for field in self._get_cube_fields():
            # cube_fields come in with units of photlam/arcsec2,
            # need to convert to ph/s
            # We need to the voxel volume (spectral and solid angle) for that.
            # ..todo: implement branch for use_photlam is True
            spectral_bin_width = (field.header["CDELT3"] *
                                  u.Unit(field.header["CUNIT3"])
                                  ).to(u.Angstrom)
            # First collapse to image, then convert units
            image = np.sum(field.data, axis=0) * PHOTLAM/u.arcsec**2
            image = (image * self._pixarea(field.header) * self.area *
                     spectral_bin_width).to(u.ph/u.s)
            yield fits.ImageHDU(data=image, header=field.header)

    def _make_image_imagefields(self, fov_waveset, bin_widths, use_photlam):
        """
        Find Image fields.

        * sum spectra between wavelength edges
        * multiply image by summed spectrum
        * yield image  to be added to canvas image
        """
        for field in self._get_image_fields():
            image = deepcopy(field.data)

            # TODO: Improve this...
            spec = (field.spectrum(fov_waveset) if use_photlam
                    else (field.spectrum(fov_waveset) *
                          bin_widths * self.area).to(u.ph / u.s))

            flux = spec.value.sum()
            image *= flux  # ph / s
            yield fits.ImageHDU(data=image, header=field.header)

    def _make_image_tablefields(self, fov_waveset, bin_widths, use_photlam):
        """
        Find Table fields.

        * sum spectra between wavelength edges
        * yield summed flux at x,y position to be added to canvas image
        """
        for field in self._get_table_fields():
            # x, y are ALWAYS in arcsec - crval is in deg
            xpix, ypix = imp_utils.val2pix(self.header,
                                           field["x"] / 3600,
                                           field["y"] / 3600)

            fluxes = {
                ref: spec(fov_waveset).value.sum() if use_photlam
                else (spec(fov_waveset) *
                      bin_widths * self.area).to(u.ph / u.s).value.sum()
                for ref, spec in field.spectra.items()
            }

            if self.sub_pixel:
                for idx, row in enumerate(field):
                    xs, ys, fracs = imp_utils.sub_pixel_fractions(xpix[idx],
                                                                  ypix[idx])
                    for x, y, frac in zip(xs, ys, fracs):
                        yield fluxes[row["ref"]] * frac, row["weight"], x, y
            else:
                # Note: these had x/ypix+0.5 until a06ab75
                # TODO: could these be something more numpythonic grid-ish?
                x = np.array(xpix).astype(int)
                y = np.array(ypix).astype(int)     # quickest way to round
                flux = np.array([fluxes[int(ref)] for ref in field["ref"]])
                yield flux, np.array(field["weight"]), x, y

    def _make_image_backfields(self, fov_waveset, bin_widths, use_photlam):
        for field in self._get_background_fields():

            # TODO: Improve this...
            spec = (field.spectrum(fov_waveset) if use_photlam
                    else (field.spectrum(fov_waveset) *
                          bin_widths * self.area).to(u.ph / u.s))

            flux = spec.value.sum()
            yield flux * self._calc_area_factor(field)

    def make_image_hdu(self, use_photlam=False):
        """
        TBA.

        Used for imaging.

        Output image units are ph s-1 pixel-1

        .. note:: ``self.make_image()`` does NOT store anything in ``self.image``

            See make_cube for an explanation

        Make canvas image from NAXIS1,2 from fov.header

        Parameters
        ----------
        use_photlam : bool
            Default False. Defines the flux units of the image pixels

        Returns
        -------
        image_hdu : fits.ImageHDU
            [ph s-1 pixel-1] or PHOTLAM (if use_photlam=True)

        """
        # Make waveset and canvas image
        fov_waveset = self.waveset
        bin_widths = np.diff(fov_waveset)       # u.um
        bin_widths = 0.5 * (np.r_[0, bin_widths] + np.r_[bin_widths, 0])

        canvas_image_hdu = fits.ImageHDU(
            data=np.zeros((self.header["NAXIS2"], self.header["NAXIS1"])),
            header=self.header)

        for tmp_hdu in chain(self._make_image_cubefields(),
                             self._make_image_imagefields(
                                 fov_waveset, bin_widths, use_photlam)):
            canvas_image_hdu = imp_utils.add_imagehdu_to_imagehdu(
                tmp_hdu,
                canvas_image_hdu,
                conserve_flux=True,
                spline_order=self.spline_order)

        for flux, weight, x, y in self._make_image_tablefields(
                fov_waveset, bin_widths, use_photlam):
            if self.sub_pixel:
                # These x and y should not be arrays when sub_pixel is
                # enabled, it is therefore not necessary to deploy the fix
                # below in the else-branch.
                assert not isinstance(x, Iterable), "x must be an integer"
                try:
                    canvas_image_hdu.data[y, x] += flux * weight
                except IndexError:
                    continue
            else:
                # Mask out any stars that were pushed out of the fov by rounding
                mask = ((x < canvas_image_hdu.data.shape[1]) *
                        (y < canvas_image_hdu.data.shape[0]))

                # This used to contain this line:
                #   canvas_image_hdu.data[y[mask], x[mask]] += flux[mask] * weight[mask]
                # However, that is wrong when there are duplicate (x, y) pairs.
                # In those cases, only the last source flux is added to the
                # pixel. Therefor it is necessary to iterate over the sources.
                # The stacking of stars is tested by TestStackedStars in
                # test_flux_is_conserved_through_full_system.py

                for yi, xi, fluxi, weighti in zip(
                        y[mask], x[mask], flux[mask], weight[mask]):
                    canvas_image_hdu.data[yi, xi] += fluxi * weighti

        canvas_image_hdu.data = sum(
            self._make_image_backfields(fov_waveset, bin_widths, use_photlam),
            start=canvas_image_hdu.data)

        canvas_image_hdu.header["BUNIT"] = "ph s-1 pixel-1"
        return canvas_image_hdu  # [ph s-1 pixel-1]

    def _make_cube_cubefields(self, fov_waveset):
        """
        Find Cube fields.

        * rescale and reorient cubes
        * interp1d smaller cubes with waveset
        * yield cubes to be added to cavas cube
        """
        for field in self._get_cube_fields():
            # Cube should be in PHOTLAM arcsec-2 for SpectralTrace mapping
            # Assumption is that ImageHDUs have units of PHOTLAM arcsec-2

            # ..todo: Deal with this bounds_error in a more elegant way
            field_interp = interp1d(field.waveset.to(u.um).value,
                                    field.data, axis=0, kind="linear",
                                    bounds_error=False, fill_value=0)

            field_data = field_interp(fov_waveset.value)

            # Pixel scale conversion
            field_data *= self._pixarea(field.header).value / self.pixel_area
            field_hdu = fits.ImageHDU(data=field_data, header=field.header)
            yield field_hdu

    def _make_cube_imagefields(self, fov_waveset, spline_order):
        """
        Find Image fields.

        * rescale and reorient images
        * evaluate spectra at waveset
        * expand image by spectra to 3D form
        * yield image cubes to be added to cavas cube
        """
        for field in self._get_image_fields():
            # Cube should be in PHOTLAM arcsec-2 for SpectralTrace mapping
            # Assumption is that ImageHDUs have units of PHOTLAM arcsec-2
            # ImageHDUs have photons/second/pixel.
            canvas_image_hdu = fits.ImageHDU(
                data=np.zeros((self.header["NAXIS2"], self.header["NAXIS1"])),
                header=self.header)
            # FIX: Do not scale source data - make a copy first.
            bunit = u.Unit(field.header.get("BUNIT", ""))
            field_data = deepcopy(field.data)
            if unit_includes_per_physical_type(bunit, "solid angle"):
                # Field is in (PHOTLAM) / arcsec**2, need to scale by pixarea
                field_data *= self._pixarea(field.header).value
            field_data /= self.pixel_area
            field_hdu = fits.ImageHDU(data=field_data, header=field.header)

            canvas_image_hdu = imp_utils.add_imagehdu_to_imagehdu(
                field_hdu,
                canvas_image_hdu,
                spline_order=spline_order)
            spec = field.spectrum(fov_waveset)

            # 2D * 1D -> 3D
            field_cube = canvas_image_hdu.data[None, :, :] * spec[:, None, None]
            yield field_cube.value

    def _make_cube_tablefields(self, fov_waveset):
        """
        Find Table fields.

        * evaluate spectra at waveset
        * yield spectrum at x,y position to be added cavas to cube
        """
        for field in self._get_table_fields():
            # Cube should be in PHOTLAM arcsec-2 for SpectralTrace mapping
            # Point sources are in PHOTLAM per pixel
            # Point sources need to be scaled up by inverse pixel_area
            for row in field:
                xsky, ysky = row["x"] / 3600, row["y"] / 3600
                # x, y are ALWAYS in arcsec - crval is in deg
                # TODO: Change this to some proper WCS function!
                xpix, ypix = imp_utils.val2pix(self.header, xsky, ysky)
                flux = field.spectra[row["ref"]](fov_waveset)
                flux_vector = flux.value * row["weight"] / self.pixel_area

                if self.sub_pixel:
                    xs, ys, fracs = imp_utils.sub_pixel_fractions(xpix, ypix)
                    for i, j, k in zip(xs, ys, fracs):
                        yield flux_vector * k, i, j
                else:
                    yield flux_vector, int(xpix), int(ypix)

    def _make_cube_backfields(self, fov_waveset):
        for field in self._get_background_fields():
            # FIXME: This assumes that SOLIDANG == arcsec-2, which is usually
            #        True, but doesn't have to be. Maybe solve via BUNIT?
            #        Remember, cube output needs PHOTLAM / arcsec**2 !
            #        So if SOLIDANG or BUNIT or whatever is not in arcsec-2,
            #        the spectrum shoule be scaled accordingly!
            spec = field.spectrum(fov_waveset)
            yield spec[:, None, None].value

    def make_cube_hdu(self):
        """
        TBA.

        Used for IFUs, slit spectrographs, and coherent MOSs (e.g.KMOS)

        Returned cube units are ``ph s-1 voxel-1``

        .. note:: ``self.make_cube()`` does NOT store anything in ``self.cube``

            self.cube and self.make_cube() are deliberately kept seperately
            so that self.cube will not be accidently overwritten by a rogue
            call from an Effect object.

            All Effect objects should specifically test whether
            ``self.cube is None`` before assigning a new cube it

        The cube is made with these steps:

        1. Make waveset and canvas cube::

            if at least one cube:
                set waveset to equal largest cube waveset
            else:
                make waveset from self.meta values
            make canvas cube based on waveset of largest cube and NAXIS1,2 from fov.header

        2. Find Cube fields (see ``FieldOfView._make_cube_cubefields()``).
        3. Find Image fields (see ``FieldOfView._make_cube_imagefields()``).
        4. Find Table fields (see ``FieldOfView._make_cube_tablefields()``).

        ``PHOTLAM = ph / (cm2 * s * AA)``.
        Original source fields are in units of:

        - tables: (PHOTLAM in spectrum)
        - images: arcsec-2 (PHOTLAM in spectrum)
        - cubes: PHOTLAM arcsec-2

        .. warning:: Input Images and Cubes should have units of PHOTLAM arcsec-2

        Returns
        -------
        canvas_cube_hdu : fits.ImageHDU
            [ph s-1 um-1 arcsec-2]      # as needed by SpectralTrace

        """
        # 1. Make waveset and canvas cube (area, bin_width are applied at end)
        # TODO: Why is this not self.waveset? What's different?
        # -> For non-cube input but cube output (e.g. 2D image in spec mode),
        #    waverange needs to be resampled (I guess) to spectral_bin_width,
        #    but self.waverange can only access the fields.
        # -> Perhaps change that??
        wave_unit = u.Unit(from_currsys("!SIM.spectral.wave_unit", self.cmds))
        fov_waveset = np.arange(
            self.meta["wave_min"].value, self.meta["wave_max"].value,
            from_currsys("!SIM.spectral.spectral_bin_width", self.cmds)) * wave_unit

        # Note: There is an edge case where some floating point madness
        #       results in the arange ticking over by another bin by just
        #       .000000000005 (yeah...), which creates and off-by-one error
        #       further down the line.
        # TODO: Find a better way to solve this, perhaps with linspace...
        n_wave = int(
            (self.meta["wave_max"].value - self.meta["wave_min"].value) /
            from_currsys("!SIM.spectral.spectral_bin_width", self.cmds)
        )
        fov_waveset = fov_waveset[:n_wave].to(u.um)

        # TODO: what's with this code??
        # fov_waveset = self.waveset
        # wave_bin_n = len(fov_waveset)
        # if "lin" in self.meta["wave_bin_type"]:
        #     fov_waveset = np.linspace(wave_min, wave_max, wave_bin_n)
        # elif "log" in self.meta["wave_bin_type"]:
        #     wmin, wmax = wave_min.to(u.um).value, wave_max.to(u.um).value
        #     fov_waveset = np.logspace(wmin, wmax, wave_bin_n)

        # make canvas cube based on waveset of largest cube and NAXIS1,2
        # from fov.header
        canvas_cube_hdu = fits.ImageHDU(
            data=np.zeros((len(fov_waveset),
                           self.header["NAXIS2"],
                           self.header["NAXIS1"])),
            header=self.header)
        # set BUNIT initially to PHOTLAM / arcsec**2
        canvas_cube_hdu.header["BUNIT"] = "ph cm-2 s-1 AA-1 arcsec-2"

        canvas_cube_hdu.header.update({
            "CDELT3": np.diff(fov_waveset[:2])[0].to_value(u.um),
            "CRVAL3": fov_waveset[0].value,
            "CRPIX3": 1,
            "CUNIT3": "um",
            "CTYPE3": "WAVE",
        })
        # TODO: Add the log wavelength keyword here, if log scale is needed

        if (self.detector_header is not None and
                self.detector_header["NAXIS"] == 3):  # cube ifu mode
            # TODO: Find out why not always do that, probably related to this
            #       "!INST.decouple_detector_from_sky_headers" thingy
            new_det_wcs = WCS(self.detector_header, key="D")
            canvas_cube_hdu.header.update(new_det_wcs.to_header())

            assert canvas_cube_hdu.header["NAXIS3"] == self.detector_header["NAXIS3"]

        for field_hdu in self._make_cube_cubefields(fov_waveset):
            canvas_cube_hdu = imp_utils.add_imagehdu_to_imagehdu(
                field_hdu,
                canvas_cube_hdu,
                spline_order=self.spline_order)

        canvas_cube_hdu.data = sum(self._make_cube_imagefields(
            fov_waveset, self.spline_order),
            start=canvas_cube_hdu.data)

        for flux, x, y in self._make_cube_tablefields(fov_waveset):
            # To prevent adding array values in this manner.
            assert not isinstance(x, Iterable), "x should be integer"
            canvas_cube_hdu.data[:, y, x] += flux

        canvas_cube_hdu.data = sum(self._make_cube_backfields(fov_waveset),
                                   start=canvas_cube_hdu.data)

        # TODO: what's with this code??
        # 6. Convert from PHOTLAM to ph/s/voxel
        #    PHOTLAM = ph/s/cm-2/AA
        #    area = m2, fov_waveset = um
        # SpectralTrace wants ph/s/um/arcsec2 --> get rid of m2, leave um
        canvas_cube_hdu.data *= self.area.to(u.cm ** 2).value
        canvas_cube_hdu.data *= 1e4       # ph/s/AA/arcsec2 --> ph/s/um/arcsec2
        canvas_cube_hdu.header["BUNIT"] = "ph s-1 um-1 arcsec-2"

        # TODO: what's with this code??
        # bin_widths = np.diff(fov_waveset).to(u.AA).value
        # bin_widths = 0.5 * (np.r_[0, bin_widths] + np.r_[bin_widths, 0])
        # canvas_cube_hdu.data *= bin_widths[:, None, None]

        return canvas_cube_hdu      # [ph s-1 um-1 (arcsec-2)]

    @property
    def data(self):
        """Return either hdu.data, image, cube, spectrum or None."""
        if self.hdu is not None:
            return self.hdu.data
        if self.image is not None:
            return self.image
        if self.cube is not None:
            return self.cube
        if self.spectrum is not None:
            return self.spectrum
        return None

    def get_corners(self, new_unit: str = None):
        """Return sky footprint, image plane footprint."""
        sky_corners = imp_utils.calc_footprint(self.header, new_unit=new_unit)
        imp_corners = imp_utils.calc_footprint(self.header, "D")
        return sky_corners, imp_corners

    @property
    def waverange(self):
        """Return wavelength range in um [wave_min, wave_max]."""
        if self._waverange is None:
            wave_min = self.meta["wave_min"]
            wave_max = self.meta["wave_max"]
            self._waverange = [wave_min, wave_max] << u.um
        return self._waverange

    @property
    def wavelength(self):
        """Return central wavelength in um."""
        if self._wavelength is None:
            self._wavelength = self.waverange.mean() << u.um
        return self._wavelength

    @property
    def waveset(self):
        """Return a wavelength vector in um."""
        if cube_fields := self._get_cube_fields():
            naxis3_max = np.argmax([cube.header["NAXIS3"]
                                    for cube in cube_fields])
            _waveset = cube_fields[naxis3_max].waveset
        elif specfields := self._get_fields(SpectrumSourceField):
            _waveset = np.concatenate([
                spec.waveset.to(u.um)
                for field in specfields
                for spec in field.spectra.values()
            ])
        else:
            _waveset = self.waverange << u.um

        # TODO: tie the round to a global precision setting (this is defined
        #       better in another TODO somewhere...)
        # The rounding is necessary to not end up with things like:
        #   0.7 um
        #   0.7000000000000001 um
        #   0.7000000000000002 um
        # and yes, that actually happend...
        _waveset = np.unique(_waveset.round(10))
        return _waveset

    @property
    def area(self) -> float:
        """Return meta["area"] from cmds."""
        # TODO: Make this an attribute once meta resolving is implemented.
        return from_currsys(self.meta["area"], self.cmds) << u.m**2

    @property
    def sub_pixel(self) -> bool:
        """Return meta["sub_pixel"] from cmds."""
        # TODO: Make this an attribute once meta resolving is implemented.
        return from_currsys(self.meta["sub_pixel"], self.cmds)

    @property
    def spline_order(self) -> int:
        """Return "!SIM.computing.spline_order" from cmds."""
        # TODO: Make this an attribute once meta resolving is implemented.
        return from_currsys("!SIM.computing.spline_order", self.cmds)

    def _get_fields(self, subclass) -> list[SourceField]:
        """Return list of fields of specific SourceField subclass."""
        return [field for field in self.fields if isinstance(field, subclass)]

    def _get_cube_fields(self) -> list[CubeSourceField]:
        """Return list of CubeSourceFields."""
        return self._get_fields(CubeSourceField)

    def _get_image_fields(self) -> list[ImageSourceField]:
        """Return list of ImageSourceFields."""
        return self._get_fields(ImageSourceField)

    def _get_table_fields(self) -> list[TableSourceField]:
        """Return list of TableSourceFields."""
        return self._get_fields(TableSourceField)

    def _get_background_fields(self) -> list[BackgroundSourceField]:
        """Return list of BackgroundSourceFields."""
        return self._get_fields(BackgroundSourceField)

    @property
    def spectra(self) -> dict[int, SourceSpectrum]:
        """Return a collection of all fields' spectra.

        .. deprecated:: PLACEHOLDER_NEXT_RELEASE_VERSION

           Use individual fields' spectra instead.
        """
        warn("Deprecated since vPLACEHOLDER_NEXT_RELEASE_VERSION.",
             DeprecationWarning, stacklevel=2)
        specs = {
            ref: spec
            for field in [
                fld for fld in self.fields
                if isinstance(fld, SpectrumSourceField)
            ]
            for ref, spec in field.spectra.items()
        }
        return specs

    def _ensure_deg_header(self):
        cunit = u.Unit(self.header["CUNIT1"].lower())
        convf = cunit.to(u.deg)
        self.header["CDELT1"] *= convf
        self.header["CDELT2"] *= convf
        self.header["CRVAL1"] *= convf
        self.header["CRVAL2"] *= convf
        self.header["CUNIT1"] = "deg"
        self.header["CUNIT2"] = "deg"

    def plot(self, axes, units: str = "arcsec") -> None:
        """Plot FOV footprint."""
        outline = np.array(list(close_loop(self.get_corners(units)[0])))
        axes.plot(*outline.T, label=f"FOV id: {self.meta['id']}")

    def __repr__(self) -> str:
        """Return repr(self)."""
        msg = (f"{self.__class__.__name__}({self.header!r}, "
               f"{self.waverange!r}, {self.detector_header!r}, "
               f"**{self.meta!r})")
        return msg

    def __str__(self) -> str:
        """Return str(self)."""
        msg = (f"FOV id: {self.meta['id']}, with dimensions "
               f"({self.header['NAXIS1']}, {self.header['NAXIS2']})\n"
               f"Sky centre: ({self.header['CRVAL1']}, "
               f"{self.header['CRVAL2']})\n"
               f"Image centre: ({self.header['CRVAL1D']}, "
               f"{self.header['CRVAL2D']})\n"
               f"Wavelength range: {self.waverange!s}\n")
        return msg


def replace_nans(field, cmds) -> None:
    """Replace NaN values in image field."""
    try:
        fill_value = cmds["!SIM.computing.nan_fill_value"]
    except TypeError:
        # This occurs in testing, not sure why
        fill_value = 0.
    if np.ma.fix_invalid(field.data, copy=False,
                         fill_value=fill_value).mask.any():
        logger.warning("Source contained NaN values, which "
                       "were replaced by %f.", fill_value)
        logger.info(
            "The replacement value for NaNs in sources can be "
            "set in '!SIM.computing.nan_fill_value'.")


def extract_range_from_spectrum(spectrum, waverange):
    assert isinstance(spectrum, SourceSpectrum), (
        f"spectrum must be of type synphot.SourceSpectrum: {type(spectrum)}")

    wave_min, wave_max = quantify(waverange, u.um).to(u.AA).value
    spec_waveset = spectrum.waveset.to(u.AA).value
    mask = (spec_waveset > wave_min) * (spec_waveset < wave_max)

    # FIXME: Why did I comment this out in 2023? Seems useful to have...
    # if sum(mask) == 0:
    #     logger.info(
    #         "Waverange does not overlap with Spectrum waveset: %s <> %s for "
    #         "spectrum %s", [wave_min, wave_max], spec_waveset, spectrum)
    if wave_min < min(spec_waveset) or wave_max > max(spec_waveset):
        logger.info(("Waverange only partially overlaps with Spectrum waveset: "
                     "%s <> %s for spectrum %s"),
                     [wave_min, wave_max], spec_waveset, spectrum)

    wave = np.r_[wave_min, spec_waveset[mask], wave_max]
    flux = spectrum(wave)

    new_spectrum = SourceSpectrum(Empirical1D, points=wave, lookup_table=flux)
    new_spectrum.meta.update(spectrum.meta)

    return new_spectrum<|MERGE_RESOLUTION|>--- conflicted
+++ resolved
@@ -444,13 +444,8 @@
         new_hdr.update({
             "NAXIS": 3,
             "NAXIS3": data.shape[0],
-<<<<<<< HEAD
             "CRVAL3": hdu_waves[i0p].to(hdr["CUNIT3"]).round(11).value,
             "CRPIX3": 1,  # 1 because FITS...
-=======
-            "CRVAL3": round(hdu_waves[i0p], 11),
-            "CRPIX3": 1,  # 1 because FITS
->>>>>>> ae9b4e6c
             "CDELT3": hdr["CDELT3"],
             "CUNIT3": hdr["CUNIT3"],
             "CTYPE3": hdr["CTYPE3"],
