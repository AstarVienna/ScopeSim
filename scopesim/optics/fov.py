--- conflicted
+++ resolved
@@ -23,24 +23,16 @@
     BackgroundSourceField,
 )
 
-<<<<<<< HEAD
-from ..base_classes import SourceBase, FieldOfViewBase
-=======
->>>>>>> 87961e7c
 from ..utils import (
     from_currsys,
     quantify,
     has_needed_keywords,
     get_logger,
-<<<<<<< HEAD
     array_minmax,
     close_loop,
-)
-=======
     unit_includes_per_physical_type,
 )
 from ..source.source import Source
->>>>>>> 87961e7c
 
 
 logger = get_logger(__name__)
@@ -162,13 +154,9 @@
         This method assumes that Bandpass has been applied.
 
         """
-<<<<<<< HEAD
-        assert isinstance(src, SourceBase), f"expected Source: {type(src)}"
+        assert isinstance(src, Source), f"expected Source: {type(src)}"
 
         fields_in_fov = list(self.get_fields_in_fov(src.fields))
-=======
-        assert isinstance(src, Source), f"expected Source: {type(src)}"
->>>>>>> 87961e7c
 
         if not fields_in_fov:
             logger.warning("No fields in FOV.")
