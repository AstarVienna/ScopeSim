'''Effects related to field masks, including spectroscopic slits'''
from os import path as pth
from copy import deepcopy
import numpy as np
from matplotlib.path import Path
from astropy.io import fits
from astropy import units as u
from astropy.table import Table

from .effects import Effect
from ..optics import image_plane_utils as imp_utils

from ..utils import quantify, quantity_from_table, from_currsys, check_keys


class ApertureMask(Effect):
    """
    Only provides the on-sky window coords of the Aperture

    - Case: Imaging
        - Covers the whole FOV of the detector
        - Round (with mask), square (without mask)
    - Case : LS Spec
        - Covers the slit FOV
        - Polygonal (with mask), square (without mask)
    - Case : IFU Spec
        - Covers the on-sky FOV of one slice of the IFU
        - Square (without mask)
    - Case : MOS Spec
        - Covers a single MOS fibre FOV
        - Round, Polygonal (with mask), square (without mask)

    The geometry of an ``ApertureMask`` can be initialised with the standard
    DataContainer methods (see Parameters below). Regardless of which method
    is used, the following columns must be present::

        x       y
        arcsec  arcsec
        float   float

    Certain keywords need to also be included in the ascii header::

        # id: <int>
        # conserve_image: <bool>
        # x_unit: <str>
        # y_unit: <str>

    If ``conserve_image`` is ``False``, the flux from all sources in the
    aperture is summed and distributed uniformly over the aperture area.


    Parameters
    ----------
    filename : str
        Path to ASCII file containing the columns listed above

    table : astropy.Table
        An astropy Table containing the columns listed above

    array_dict : dict
        A dictionary containing the columns listed above:
        ``{x: [...], y: [...], id: <int>, conserve_image: <bool>}

    Other Parameters
    ----------------
    pixel_scale : float
        [arcsec] Defaults to ``"!INST.pixel_scale"`` from the config

    id : int
        An integer to identify the ``ApertureMask`` in a list of apertures

    """
    def __init__(self, **kwargs):
        if not np.any([key in kwargs for key in ["filename", "table",
                                                 "array_dict"]]):
            if "width" in kwargs and "height" in kwargs and \
                    "filename_format" in kwargs:
                kwargs = from_currsys(kwargs)
                w, h = kwargs["width"], kwargs["height"]
                kwargs["filename"] = kwargs["filename_format"].format(w, h)

        super(ApertureMask, self).__init__(**kwargs)
        params = {"pixel_scale": "!INST.pixel_scale",
                  "no_mask": True,
                  "angle": 0,
                  "shape": "rect",
                  "conserve_image": True,
                  "id": 0,
                  "report_plot_include": False,
                  "report_table_include": True,
                  "report_table_rounding": 4}

        self.meta["z_order"] = [80, 280, 380]
        self.meta.update(params)
        self.meta.update(kwargs)

        self._header = None
        self._mask = None
        self.mask_sum = None

        self.required_keys = ["filename", "table", "array_dict"]
        check_keys(kwargs, self.required_keys, "warning", all_any="any")

    def fov_grid(self, which="edges", **kwargs):
        """ Returns a header with the sky coordinates """
        if which == "edges":
            self.meta.update(kwargs)
            return self.header
        elif which == "masks":
            self.meta.update(kwargs)
            return self.mask

    @property
    def hdu(self):
        return fits.ImageHDU(data=self.mask, header=self.header)

    @property
    def header(self):
        if not isinstance(self._header, fits.Header) \
                and "x" in self.table.colnames and "y" in self.table.colnames:
            self._header = self.get_header()
        return self._header

    def get_header(self):
        self.meta = from_currsys(self.meta)
        x = quantity_from_table("x", self.table, u.arcsec).to(u.deg).value
        y = quantity_from_table("y", self.table, u.arcsec).to(u.deg).value
        pix_scale_deg = self.meta["pixel_scale"] / 3600.
        header = imp_utils.header_from_list_of_xy(x, y, pix_scale_deg)
        header["APERTURE"] = self.meta["id"]
        header["ROT"] = self.meta["angle"]
        header["IMG_CONS"] = self.meta["conserve_image"]

        return header

    @property
    def mask(self):
        if not isinstance(self._header, fits.Header) \
                and "x" in self.table.colnames and "y" in self.table.colnames:
            self._mask = self.get_mask()
        return self._mask

    def get_mask(self):
        """
        For placing over FOVs if the Aperture is rotated w.r.t. the field
        """
        self.meta = from_currsys(self.meta)

        if self.meta["no_mask"] is False:
            x = quantity_from_table("x", self.table, u.arcsec).to(u.deg).value
            y = quantity_from_table("y", self.table, u.arcsec).to(u.deg).value
            pixel_scale_deg = self.meta["pixel_scale"] / 3600.
            mask = mask_from_coords(x, y, pixel_scale_deg)
        else:
            mask = None

        return mask

    def plot(self, new_figure=True):
        import matplotlib.pyplot as plt
        if new_figure:
            plt.gcf().clf()

        x = list(self.table["x"].data)
        y = list(self.table["y"].data)
        plt.plot(x + [x[0]], y + [y[0]])
        plt.gca().set_aspect("equal")

        return plt.gcf()


class RectangularApertureMask(ApertureMask):
    def __init__(self, **kwargs):
        super(RectangularApertureMask, self).__init__(**kwargs)
        params = {"x_unit" : "arcsec",
                  "y_unit" : "arcsec"}
        self.meta.update(params)
        self.meta.update(kwargs)
        check_keys(self.meta, ["x", "y", "width", "height"])

        self.table = self.get_table(**kwargs)

    def fov_grid(self, which="edges", **kwargs):
        """ Returns a header with the sky coordinates """
        if which == "edges":
            self.table = self.get_table(**kwargs)
            return self.header      # from base class ApertureMask

        elif which == "masks":
            self.meta.update(kwargs)
            return self.mask

    def get_table(self, **kwargs):
        self.meta.update(kwargs)
        x = from_currsys(self.meta["x"])
        y = from_currsys(self.meta["y"])
        dx = 0.5 * from_currsys(self.meta["width"])
        dy = 0.5 * from_currsys(self.meta["height"])
        xs = [x - dx, x + dx, x + dx, x - dx]
        ys = [y - dy, y - dy, y + dy, y + dy]
        tbl = Table(names=["x", "y"], data=[xs, ys], meta=self.meta)

        return tbl


class ApertureList(Effect):
    """
    A list of apertures, useful for IFU or MOS instruments

    Much like an ApertureMask, an ApertureList can be initialised by either
    of the three standard DataContainer methods. The easiest is however to
    make an ASCII file with the following columns::

        id   left    right   top     bottom  angle  conserve_image  shape
             arcsec  arcsec  arcsec  arcsec  deg
        int  float   float   float   float   float  bool            str/int

    Acceptable ``shape`` entries are: ``round``, ``rect``, ``hex``, ``oct``, or
    an integer describing the number of corners the polygon should have.

    A polygonal mask is generated for a given ``shape`` and will be scaled
    to fit inside the edges of each aperture list row. The corners of each
    aperture defined by shape are found by finding equidistant positions around
    an ellipse constrained by the edges (``left``, ..., etc). An additional
    optional column ``offset`` may be added. This column describes the offset
    from 0 deg to the angle where the first corner is set.

    Additionally, the filename of an ``ApertureMask`` polygon file can be given.
    The geometry of the polygon defined in the file will be scaled to fit
    inside the edges of the row.

    .. note:: ``shape`` values ``"rect"`` and ``4`` do not produce equal results

       Both use 4 equidistant points around an ellipse constrained by
       [``left``, ..., etc]. However ``"rect"`` aims to fill the contraining
       area, while ``4`` simply uses 4 points on the ellipse.
       Consequently, ``4`` results in a diamond shaped mask covering only
       half of the constraining area filled by ``"rect"``.

    """
    def __init__(self, **kwargs):
        super(ApertureList, self).__init__(**kwargs)
        params = {"pixel_scale": "!INST.pixel_scale",
                  "n_round_corners": 32,        # number of corners use to estimate ellipse
                  "no_mask": False,             # .. todo:: is this necessary when we have conserve_image?
                  "report_plot_include": True,
                  "report_table_include": True,
                  "report_table_rounding": 4}
        self.meta["z_order"] = [81, 281]
        self.meta.update(params)
        self.meta.update(kwargs)

        if self.table is not None:
            required_keys = ["id", "left", "right", "top", "bottom", "angle",
                             "conserve_image", "shape"]
            check_keys(self.table.colnames, required_keys)

    def fov_grid(self, which="edges", **kwargs):
        params = deepcopy(self.meta)
        params.update(kwargs)
        if which == "edges":
            return [ap.fov_grid(which=which, **params) for ap in self.apertures]
        if which == "masks":
            return {ap.meta["id"]: ap.mask for ap in self.apertures}

    @property
    def apertures(self):
        return self.get_apertures(range(len(self.table)))

    def get_apertures(self, row_ids):
        if isinstance(row_ids, int):
            row_ids = [row_ids]

        apertures_list = []
        for ii in row_ids:
            row = self.table[ii]
            row_dict = {col: row[col] for col in row.colnames}
            row_dict["n_round"] = self.meta["n_round_corners"]
            array_dict = make_aperture_polygon(**row_dict)
            params = {"id": row["id"],
                      "angle": row["angle"],
                      "shape": row["shape"],
                      "conserve_image": row["conserve_image"],
                      "no_mask": self.meta["no_mask"],
                      "pixel_scale": self.meta["pixel_scale"],
                      "x_unit": "arcsec",
                      "y_unit": "arcsec",
                      "angle_unit": "arcsec"}
            apertures_list += [ApertureMask(array_dict=array_dict, **params)]

        return apertures_list

    def plot(self):
        import matplotlib.pyplot as plt
        plt.gcf().clf()

        for ap in self.apertures:
            ap.plot(new_figure=False)

        return plt.gcf()

    def plot_masks(self):
        import matplotlib.pyplot as plt

        aps = self.apertures
        n = len(aps)
        w = np.ceil(n ** 0.5).astype(int)
        h = np.ceil(n / w).astype(int)

        for ii, ap in enumerate(aps):
            plt.subplot(w, h, ii + 1)
            plt.imshow(ap.mask.T)
        plt.show()

    def __add__(self, other):
        if isinstance(other, ApertureList):
            from astropy.table import vstack
            self.table = vstack([self.table, other.table])

            return self
        else:
            raise ValueError("Secondary argument not of type ApertureList: {}"
                             "".format(type(other)))

    def __getitem__(self, item):
        return self.get_apertures(item)[0]



class SlitWheel(Effect):
    """
<<<<<<< HEAD
    This wheel holds a selection of predefined spectroscopic filters
=======
    This wheel holds a selection of predefined spectroscopic slits
>>>>>>> e1d6e0f9
    and possibly other field masks.

    It should contain an open position.
    A user can define a non-standard slit by directly using the Aperture
    effect.

    Examples
    --------
    ::
        name: slit_wheel
        class: SlitWheel
        kwargs:
            slit_names: []
            filename_format: "MASK_slit_{}.dat
            current_slit: "C"
    """

    def __init__(self, **kwargs):
        required_keys = ["slit_names", "filename_format", "current_slit"]
        check_keys(kwargs, required_keys, action="error")

        super(SlitWheel, self).__init__(**kwargs)

        params = {"z_order": [80, 280, 580],
                  "path": "",
                  "report_plot_include": False,
                  "report_table_include": True,
                  "report_table_rounding": 4}
        self.meta.update(params)
        self.meta.update(kwargs)

        path = pth.join(self.meta["path"],
                        from_currsys(self.meta["filename_format"]))
        self.slits = {}
        for name in self.meta["slit_names"]:
            kwargs["name"] = name
            self.slits[name] = ApertureMask(filename=path.format(name),
                                            **kwargs)

        self.table = self.get_table()


    def apply_to(self, obj):
        '''Use apply_to of current_slit'''
        return self.current_slit.apply_to(obj)


    def fov_grid(self, which="edges", **kwargs):
        return self.current_slit.fov_grid(which=which, **kwargs)

    def change_slit(self, slitname=None):
        '''Change the current slit'''
        if slitname in self.slits.keys():
            self.meta['current_slit'] = slitname
        else:
            raise ValueError("Unknown slit requested: " + slitname)

    @property
    def current_slit(self):
        '''Return the currently used slit'''
        return self.slits[from_currsys(self.meta["current_slit"])]

    def __getattr__(self, item):
        return getattr(self.current_slit, item)

    def get_table(self):
        '''Create a table of slits with centre position, width and length

        Width is defined as the extension in the y-direction, length in the
        x-direction. All values are in milliarcsec.'''
        names = list(self.slits.keys())
        slits = self.slits.values()
        xmax = np.array([slit.data['x'].max() * u.Unit(slit.meta['x_unit'])
                         .to(u.mas) for slit in slits])
        xmin = np.array([slit.data['x'].min() * u.Unit(slit.meta['x_unit'])
                         .to(u.mas) for slit in slits])
        ymax = np.array([slit.data['y'].max() * u.Unit(slit.meta['x_unit'])
                         .to(u.mas) for slit in slits])
        ymin = np.array([slit.data['y'].min() * u.Unit(slit.meta['x_unit'])
                         .to(u.mas) for slit in slits])
        xmax = quantify(xmax, u.mas)
        xmin = quantify(xmin, u.mas)
        ymax = quantify(ymax, u.mas)
        ymin = quantify(ymin, u.mas)

        lengths = xmax - xmin
        widths = ymax - ymin
        x_centres = (xmax + xmin) / 2
        y_centres = (ymax + ymin) / 2
        tbl = Table(names=["name", "x_centre", "y_centre", "length", "width"],
                    data=[names, x_centres, y_centres, lengths, widths])
        return tbl


################################################################################


def make_aperture_polygon(left, right, top, bottom, angle, shape, **kwargs):

    n_round = kwargs["n_round"] if "n_round" in kwargs else 32
    offset = kwargs["offset"] if "offset" in kwargs else 0.

    n_corners = {"rect": 4, "hex": 6, "oct": 8, "round": n_round}
    try:
        shape = int(float(shape))
        n_corners[shape] = shape
    except:
        pass

    x0, y0 = 0.5 * (right + left), 0.5 * (top + bottom)
    dx, dy = 0.5 * (right - left), 0.5 * (top - bottom)
    n = n_corners[shape]

    if isinstance(shape, str) and "rect" in shape:
        dx *= 1.41421356
        dy *= 1.41421356
        offset += 45.

    x, y = points_on_a_circle(n=n, x0=x0, y0=y0, dx=dx, dy=dy, offset=offset)
    if angle != 0.:
        x, y = rotate(x=x, y=y, x0=np.average(x), y0=np.average(y), angle=angle)

    return {"x": x, "y": y}


def points_on_a_circle(n, x0=0, y0=0, dx=1, dy=1, offset=0):
    deg2rad = np.pi / 180
    d_angle = np.arange(0, 360, 360 / n) + offset
    x = x0 + dx * np.cos(d_angle * deg2rad)
    y = y0 + dy * np.sin(d_angle * deg2rad)

    return x, y


def mask_from_coords(x, y, pixel_scale):
    naxis1 = int(np.ceil((np.max(x) - np.min(x)) / pixel_scale))
    naxis2 = int(np.ceil((np.max(y) - np.min(y)) / pixel_scale))
    xrange = np.linspace(np.min(x), np.max(x), naxis1)
    yrange = np.linspace(np.min(y), np.max(y), naxis2)
    coords = [(xi, yi) for xi in xrange for yi in yrange]

    corners = [(xi, yi) for xi, yi in zip(x, y)]
    path = Path(corners)
    # ..todo: known issue - for super thin apertures, the first row is masked
    # rad = 0.005
    rad = 0  # increase this to include slightly more points within the polygon
    mask = path.contains_points(coords, radius=rad).reshape((naxis2, naxis1))

    return mask


def rotate(x, y, x0, y0, angle):
    """ Rotate a line by ``angle`` [deg] around the point (x0, y0) """
    angle_rad = angle / 57.29578
    xnew = x0 + (x - x0) * np.cos(angle_rad) - (y - y0) * np.sin(angle_rad)
    ynew = y0 + (x - x0) * np.sin(angle_rad) + (y - y0) * np.cos(angle_rad)

    return xnew, ynew<|MERGE_RESOLUTION|>--- conflicted
+++ resolved
@@ -329,11 +329,7 @@
 
 class SlitWheel(Effect):
     """
-<<<<<<< HEAD
-    This wheel holds a selection of predefined spectroscopic filters
-=======
     This wheel holds a selection of predefined spectroscopic slits
->>>>>>> e1d6e0f9
     and possibly other field masks.
 
     It should contain an open position.
