--- conflicted
+++ resolved
@@ -1,4 +1,3 @@
-import warnings
 import numpy as np
 from scipy.signal import convolve
 from scipy.interpolate import RectBivariateSpline
@@ -14,10 +13,12 @@
 from . import psf_utils as pu
 from ..base_classes import ImagePlaneBase, FieldOfViewBase, FOVSetupBase
 from ..utils import (figure_grid_factory, from_currsys, quantify, figure_factory,
-                     check_keys)
+                     check_keys, get_logger)
 
 # TODO: directly import currsys stuff, replace utils.
 # DONE (KL 19.01.2024)
+
+#logger = get_logger()
 
 
 class PoorMansFOV:
@@ -120,8 +121,6 @@
 
     def fov_grid(self, which="waveset", **kwargs):
         """See parent docstring."""
-        warnings.warn("The fov_grid method is deprecated and will be removed "
-                      "in a future release.", DeprecationWarning, stacklevel=2)
         waveset = []
         if which == "waveset":
             if self._waveset is not None:
@@ -291,21 +290,6 @@
         self.meta["fwhm"] = fwhm
         self.meta["z_order"] = [242, 642]
 
-<<<<<<< HEAD
-    # def fov_grid(self, which="waveset", **kwargs):
-    #     wavelengths = []
-    #     if which == "waveset" and \
-    #             "waverange" in kwargs and \
-    #             "pixel_scale" in kwargs:
-    #         waverange = quantify(kwargs["waverange"], u.um)
-    #         wavelengths = waverange
-    #         # ..todo: return something useful
-    #
-    #     # .. todo: check that this is actually correct
-    #     return wavelengths
-
-=======
->>>>>>> 0920760f
     def get_kernel(self, fov):
         # called by .apply_to() from the base PSF class
 
@@ -335,7 +319,7 @@
 
     def fov_grid(self, which="waveset", **kwargs):
         """See parent docstring."""
-        warnings.warn("The fov_grid method is deprecated and will be removed "
+        logger.warn("The fov_grid method is deprecated and will be removed "
                       "in a future release.", DeprecationWarning, stacklevel=2)
         wavelengths = []
         if which == "waveset" and \
