--- conflicted
+++ resolved
@@ -4,7 +4,6 @@
 import warnings
 from typing import ClassVar
 from collections.abc import Collection, Iterable
-import copy
 
 import numpy as np
 import skycalc_ipy
@@ -12,26 +11,17 @@
 from astropy.io import fits
 from astropy.table import Table
 
-from synphot import Empirical1D, SpectralElement
-
 from .effects import Effect
-<<<<<<< HEAD
-from .ter_curves_utils import add_edge_zeros
-from .ter_curves_utils import combine_two_spectra, apply_throughput_to_cube
-from .ter_curves_utils import download_svo_filter, download_svo_filter_list
-from ..base_classes import SourceBase, FOVSetupBase, FieldOfViewBase
-=======
 from .ter_curves_utils import (add_edge_zeros, combine_two_spectra,
                                apply_throughput_to_cube, download_svo_filter,
                                download_svo_filter_list)
 from ..optics.fov_volume_list import FovVolumeList
->>>>>>> 708a08f8
 from ..optics.surface import SpectralSurface
 from ..source.source import Source
 from ..source.source_fields import (CubeSourceField, SpectrumSourceField,
                                     BackgroundSourceField)
 from ..utils import (from_currsys, quantify, check_keys, find_file,
-                     figure_factory, get_logger, airmass2zendist)
+                     figure_factory, get_logger)
 
 
 logger = get_logger(__name__)
@@ -919,60 +909,6 @@
         self.__init__(transmission, **kwargs)
 
 
-<<<<<<< HEAD
-class AirmassDependantFibreBundleTransmission(Effect):
-    def __init__(self, **kwargs):
-
-        params = {"n_fibres": 7,
-                  "airmass": None,
-                  "zenith_dist": None,
-                  "z_order": [690],
-                  "trace_id_format": "TRACE_{}"
-                  }
-        params.update(kwargs)
-        super().__init__(**params)
-
-        if self.meta["airmass"] is not None:
-            self.meta["zenith_dist"] = airmass2zendist((self.meta["airmass"]))
-
-        tbl = self.table
-        self.ter_cube = np.array([tbl[tbl["zenith_dist"] == zd]
-                                  for zd in np.unique(tbl["zenith_dist"].data)])
-        self.zen_dists = np.unique(self.ter_cube["zenith_dist"])
-        self.wavelengths = np.unique(self.ter_cube["wavelength"])
-
-    def apply_to(self, fov, **kwargs):
-        if isinstance(fov, FieldOfViewBase):
-
-            fibre_id = fov.meta["aperture_id"] % self.meta["n_fibres"]
-            tbl = self.get_table_for_zenith_dist(self.meta["zenith_dist"])
-            waves = tbl["wavelength"] * u.um
-            trace_id = self.meta["trace_id_format"].format(fibre_id)
-            tc = tbl[trace_id]
-            trans = SpectralElement(Empirical1D, points=waves, lookup_table=tc)
-
-            refs = np.unique([f["ref"].data for f in fov.table_fields])
-            for ref in refs:
-                fov.spectra[ref] = combine_two_spectra(fov.spectra[ref], trans,
-                                                       "mult",
-                                                       fov.meta["wave_min"].to(u.AA),
-                                                       fov.meta["wave_max"].to(u.AA))
-
-        return fov
-
-    def get_table_for_zenith_dist(self, zd):
-        i = np.where(self.zen_dists > zd)[0][0]
-        tbl = self.ter_cube[i]
-        if i > 0:
-            tbl1 = self.ter_cube[i-1]
-            w = (self.zen_dists[i] - zd) / np.diff(self.zen_dists[i-1:i+1])[0]
-            tbl2 = copy.copy(tbl)
-            for name in tbl2.dtype.names:
-                tbl2[name] = tbl[name] * (1-w) + tbl1[name] * w
-            tbl = tbl2
-
-        return tbl
-=======
 class PupilMaskWheel(Effect):
     """
     Wheel holding a selection of predefined pupil masks
@@ -1040,7 +976,6 @@
     def get_table(self, maskdict):
         """Create a table of pupil masks with throughput."""
         return Table(maskdict)
->>>>>>> 708a08f8
 
 
 class ADCWheel(Effect):
