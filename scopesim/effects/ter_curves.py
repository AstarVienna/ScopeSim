"""Transmission, emissivity, reflection curves."""
<<<<<<< HEAD
=======

import warnings
>>>>>>> c4c22646
from collections.abc import Collection

import numpy as np
import skycalc_ipy
from astropy import units as u
from astropy.io import fits
from astropy.table import Table

from .effects import Effect
from .ter_curves_utils import add_edge_zeros
from .ter_curves_utils import combine_two_spectra, apply_throughput_to_cube
from .ter_curves_utils import download_svo_filter, download_svo_filter_list
from ..base_classes import SourceBase, FOVSetupBase
from ..optics.surface import SpectralSurface
from ..source.source import Source
from ..utils import (from_currsys, quantify, check_keys, find_file,
                     figure_factory, get_logger)


logger = get_logger(__name__)


class TERCurve(Effect):
    """
    Transmission, Emissivity, Reflection Curve.

    note:: This is basically an ``Effect`` wrapper for the
           ``SpectralSurface`` object

    Must contain a wavelength column, and one or more of the following:
    ``transmission``, ``emissivity``, ``reflection``.
    Additionally, in the header there
    should be the following keywords: wavelength_unit

    kwargs that can be passed::

        "rescale_emission" : { "filter_name": str, "value": float, "unit": str}

    Examples
    --------
    Directly inside a YAML file description::

        name: bogus_surface
        class: TERCurve
        kwargs:
            array_dict:
                wavelength: [0.3, 3.0]
                transmission: [0.9, 0.9]
                emission: [1, 1]
            wavelength_unit: um
            emission_unit: ph s-1 m-2 um-1
            rescale_emission:
                filter_name: "Paranal/HAWK.Ks"
                value: 15.5
                unit: ABmag

    Indirectly inside a YAML file::

        name: some_curve
        class TERCurve
        kwargs:
            filename: bogus_surface.dat

    which references this ASCII file::

        # name: bogus_surface
        # wavelength_unit: um
        wavelength  transmission    emissivity
        0.3         0.9             0.1
        3.0         0.9             0.1

    """

    def __init__(self, **kwargs):
        super().__init__(**kwargs)
        params = {"z_order": [10, 110, 510],
                  "ignore_wings": False,
                  "wave_min": "!SIM.spectral.wave_min",
                  "wave_max": "!SIM.spectral.wave_max",
                  "wave_unit": "!SIM.spectral.wave_unit",
                  "wave_bin": "!SIM.spectral.spectral_bin_width",
                  "bg_cell_width": "!SIM.computing.bg_cell_width",
                  "report_plot_include": True,
                  "report_table_include": False}
        self.meta.update(params)
        self.meta.update(kwargs)

        self.surface = SpectralSurface()
        self.surface.meta.update(self.meta)
        self._background_source = None

        data = self.get_data()
        if self.meta["ignore_wings"]:
            data = add_edge_zeros(data, "wavelength")
        if data is not None:
            # Assert that get_data() did not give us an image.
            assert isinstance(data, Table), "TER Curves must be tables."
            self.surface.table = data
            self.surface.table.meta.update(self.meta)

    def apply_to(self, obj, **kwargs):
        if isinstance(obj, SourceBase):
            assert isinstance(obj, Source), "Only Source supported."
            self.meta = from_currsys(self.meta)
            wave_min = quantify(self.meta["wave_min"], u.um).to(u.AA)
            wave_max = quantify(self.meta["wave_max"], u.um).to(u.AA)

            thru = self.throughput

            # apply transmission to source spectra
            for isp, spec in enumerate(obj.spectra):
                obj.spectra[isp] = combine_two_spectra(spec, thru, "multiply",
                                                       wave_min, wave_max)

            # apply transmission to cube fields
            for icube, cube in enumerate(obj.cube_fields):
                obj.cube_fields[icube] = apply_throughput_to_cube(cube, thru)

            # add the effect background to the source background field
            if self.background_source is not None:
                obj.append(self.background_source)

        if isinstance(obj, FOVSetupBase):
            from ..optics.fov_manager import FovVolumeList
            assert isinstance(obj, FovVolumeList), "Only FovVolumeList supported."
            wave = self.surface.throughput.waveset
            thru = self.surface.throughput(wave)
            valid_waves = np.argwhere(thru > 0)
            wave_min = wave[max(0, valid_waves[0][0] - 1)]
            wave_max = wave[min(len(wave) - 1, valid_waves[-1][0] + 1)]

            obj.shrink("wave", [wave_min.to(u.um).value,
                                wave_max.to(u.um).value])

        return obj

    @property
    def emission(self):
        return self.surface.emission

    @property
    def throughput(self):
        return self.surface.throughput

    @property
    def background_source(self):
        if self._background_source is None:
            # add a single pixel ImageHDU for the extended background with a
            # size of 1 degree
            # bg_cell_width = from_currsys(self.meta["bg_cell_width"])

            flux = self.emission
            bg_hdu = fits.ImageHDU()
            # TODO: The make_imagehdu_from_table below has been replaced with
            #       the empty ImageHDU above in fbca416. That change might,
            #       have been fine (or not?), but now there is no use anywhere
            #       in the code of make_imagehdu_from_table or bg_cell_width,
            #       so maybe these need to be removed?
            # bg_hdu = make_imagehdu_from_table([0], [0], [1], bg_cell_width * u.arcsec)

            bg_hdu.header.update({"BG_SRC": True,
                                  "BG_SURF": self.display_name,
                                  "CUNIT1": "ARCSEC",
                                  "CUNIT2": "ARCSEC",
                                  "CDELT1": 0,
                                  "CDELT2": 0,
                                  "BUNIT": "PHOTLAM arcsec-2",
                                  "SOLIDANG": "arcsec-2"})
            self._background_source = Source(image_hdu=bg_hdu, spectra=flux)

        return self._background_source

    def plot(self, which="x", wavelength=None, *, axes=None, **kwargs):
        """Plot TER curves.

        Parameters
        ----------
        which : {"x", "t", "e", "r"}, optional
            "x" plots throughput. "t","e","r" plot trans/emission/refl.
            Can be a combination, e.g. "tr" or "tex" to plot each.
        wavelength : array_like, optional
            Wavelength on x-axis, taken from currsys if None (default).
        axes : matplotlib axes, optional
            If given, plot into existing axes. The default is None.

        Returns
        -------
        fig : matplotlib figure
            Figure containing plots.

        """
        if axes is None:
            fig, axes = figure_factory(len(which), 1, iterable_axes=True)
        else:
            fig = axes.figure
            _guard_plot_axes(which, axes)

        self.meta.update(kwargs)
        params = from_currsys(self.meta)

        wave_unit = self.meta.get("wavelength_unit")
        if wavelength is None:
            wunit = params["wave_unit"]
            # TODO: shouldn't need both, make sure they're equal
            if wunit != wave_unit:
                logger.warning("wavelength units in the meta dict of "
                             "%s are inconsistent:\n"
                             "- wavelength_unit : %s\n"
                             "- wave_unit : %s",
                             {self.meta.get("name")},
                             wave_unit, wunit)

            wave = np.arange(quantify(params["wave_min"], wunit).value,
                             quantify(params["wave_max"], wunit).value,
                             quantify(params["wave_bin"], wunit).value)
            wave *= u.Unit(wunit)
        else:
            wave = wavelength

        plot_kwargs = self.meta.get("plot_kwargs", {})
        abbrs = {"t": "transmission", "e": "emission",
                 "r": "reflection", "x": "throughput"}

        if not isinstance(axes, list):
            axes = [axes]
        for ter, ax in zip(which, axes):
            y_name = abbrs.get(ter, "throughput")
            y = getattr(self.surface, y_name)
            if not isinstance(y, u.Quantity):  # assume synphot spectrum
                y = y(wave)
            ax.plot(wave, y, **plot_kwargs)
            ax.set_xlabel(f"Wavelength [{wave_unit}]")
            y_unit = str(y.unit) or "dimensionless"
            ax.set_ylabel(f"{y_name.title()} [{y_unit}]")

        return fig


class AtmosphericTERCurve(TERCurve):
    def __init__(self, **kwargs):
        super().__init__(**kwargs)
        self.meta["z_order"] = [111, 511]
        self.meta["action"] = "transmission"
        self.meta["position"] = 0       # position in surface table
        self.meta.update(kwargs)
        self.surface.meta.update(self.meta)


class SkycalcTERCurve(AtmosphericTERCurve):
    """
    Retrieve an atmospheric spectrum from ESO's skycalc server.

    kwarg parameters
    ----------------
    skycalc parameters can be found by calling::

        >>> import skycalc_ipy
        >>> skycalc_ipy.SkyCalc().keys

    .. note:: Different to ``skycalc_ipy``, `wmin` and `wmax` must be given in
        units of ``um``

    Examples
    --------
    ::

        - name : skycalc_background
          class : SkycalcTERCurve
          kwargs :
            wunit : "!SIM.spectral.wave_unit"
            wmin : "!SIM.spectral.wave_min"
            wmax : "!SIM.spectral.wave_max"
            wdelta : 0.0001     # 0.1nm bin width
            outer : 1
            outer_unit : "m"

    """

    def __init__(self, **kwargs):
        super().__init__(**kwargs)
        self.meta["z_order"] = [112, 512]
        self.meta["use_local_skycalc_file"] = False
        self.meta.update(kwargs)

        self.skycalc_table = None
        self.skycalc_conn = None

        if self.include is True:
            # Only query the database if the effect is actually included.
            # Sets skycalc_conn and skycalc_table.
            self.load_skycalc_table()

    @property
    def include(self):
        return from_currsys(self.meta["include"])

    @include.setter
    def include(self, item):
        self.meta["include"] = item
        if item is True and self.skycalc_table is None:
            self.load_skycalc_table()

    def load_skycalc_table(self):
        use_local_file = from_currsys(self.meta["use_local_skycalc_file"])
        if not use_local_file:
            self.skycalc_conn = skycalc_ipy.SkyCalc()
            tbl = self.query_server()

            if "name" not in self.meta:
                self.meta["name"] = self.skycalc_conn["observatory"]

        else:
            path = find_file(use_local_file)
            fits_tbl = fits.getdata(path, ext=1)
            fits_hdr = fits.getheader(path, ext=0)
            tbl = Table(fits_tbl)
            tbl["lam"].unit = u.um
            for colname in tbl.colnames:
                if "flux" in colname:
                    tbl[colname].unit = u.Unit("ph s-1 m-2 um-1 arcsec-2")
            tbl_small = Table()
            tbl_small.meta["fits_header"] = dict(fits_hdr)
            tbl_small.add_columns([tbl["lam"], tbl["trans"], tbl["flux"]])
            tbl = tbl_small

        for i, colname in enumerate(["wavelength", "transmission", "emission"]):
            tbl.columns[i].name = colname
        tbl.meta["wavelength_unit"] = tbl.columns[0].unit
        tbl.meta["emission_unit"] = tbl.columns[2].unit

        self.surface.table = tbl
        self.surface.meta.update(tbl.meta)
        self.skycalc_table = tbl

    def query_server(self, **kwargs):
        self.meta.update(kwargs)

        if "wunit" in self.meta:
            scale_factor = u.Unit(from_currsys(self.meta["wunit"])).to(u.nm)
            for key in ["wmin", "wmax", "wdelta"]:
                if key in self.meta:
                    self.meta[key] = from_currsys(self.meta[key]) * scale_factor

        conn_kwargs = {key: self.meta[key] for key in self.meta
                       if key in self.skycalc_conn.defaults}
        conn_kwargs = from_currsys(conn_kwargs)
        self.skycalc_conn.values.update(conn_kwargs)

        try:
            tbl = self.skycalc_conn.get_sky_spectrum(return_type="table")
        except ConnectionError:
            msg = "Could not connect to skycalc server"
            logger.exception(msg)
            raise ValueError(msg)

        return tbl


class QuantumEfficiencyCurve(TERCurve):
    def __init__(self, **kwargs):
        super().__init__(**kwargs)
        self.meta["action"] = "transmission"
        self.meta["z_order"] = [113, 513]
        self.meta["position"] = -1          # position in surface table


class FilterCurve(TERCurve):
    """
    Descripton TBA.

    Parameters
    ----------
    position : int, optional
    filter_name : str, optional
        ``Ks`` - corresponding to the filter name in the filename pattern
    filename_format : str, optional
        ``TC_filter_{}.dat``

    Can either be created using the standard 3 options:
    - ``filename``: direct filename of the filter curve
    - ``table``: an ``astropy.Table``
    - ``array_dict``: a dictionary version of a table: ``{col_name1: values, }``

    or by passing the combination of ``filter_name`` and ``filename_format`` as
    kwargs. Here all filter file names follow a pattern (e.g. see above) and the
    ``{}`` are replaced by ``filter_name`` at run time. ``filter_name`` can
    also be a !bang string for a ``__currsys__`` entry: ``"!INST.filter_name"``

    """

    def __init__(self, **kwargs):
        if not np.any([key in kwargs for key in ["filename", "table",
                                                 "array_dict"]]):
            if "filter_name" in kwargs and "filename_format" in kwargs:
                filt_name = from_currsys(kwargs["filter_name"])
                file_format = from_currsys(kwargs["filename_format"])
                kwargs["filename"] = file_format.format(filt_name)
            else:
                raise ValueError("FilterCurve must be passed one of "
                                 "(`filename`, `array_dict`, `table`) or both "
                                 f"(`filter_name`, `filename_format`): {kwargs}")

        super().__init__(**kwargs)
        if self.table is None:
            raise ValueError("Could not initialise filter. Either filename "
                             "not found, or array are not compatible")

        params = {"minimum_throughput": "!SIM.spectral.minimum_throughput",
                  "action": "transmission",
                  "position": -1,               # position in surface table
                  "wing_flux_level": None,
                  "name": "untitled filter"}
        self.meta.update(params)
        self.meta["z_order"] = [114, 214, 514]
        self.meta.update(kwargs)

        min_thru = from_currsys(self.meta["minimum_throughput"])
        mask = self.table["transmission"] < min_thru
        self.table["transmission"][mask] = 0

    def fov_grid(self, which="waveset", **kwargs):
        warnings.warn("The fov_grid method is deprecated and will be removed "
                      "in a future release.", DeprecationWarning, stacklevel=2)
        if which == "waveset":
            self.meta.update(kwargs)
            self.meta = from_currsys(self.meta)
            # ..todo:: replace the 101 with a variable in !SIM
            wave = np.linspace(self.meta["wave_min"],
                               self.meta["wave_max"], 101)
            wave = quantify(wave, u.um)
            throughput = self.surface.transmission(wave)
            min_thru = self.meta["minimum_throughput"]
            valid_waves = np.where(throughput.value > min_thru)[0]
            if len(valid_waves) > 0:
                wave_edges = [min(wave[valid_waves].value),
                              max(wave[valid_waves].value)] * u.um
            else:
                raise ValueError("No transmission found above the threshold {}"
                                 " in this wavelength range {}. Did you open "
                                 "the shutter?"
                                 "".format(self.meta["minimum_throughput"],
                                           [self.meta["wave_min"],
                                            self.meta["wave_max"]]))
        else:
            wave_edges = []

        return wave_edges

    @property
    def fwhm(self):
        wave = self.surface.wavelength
        # noinspection PyProtectedMember
        thru = self.surface._get_ter_property("transmission", fmt="array")
        mask = thru >= 0.5
        if any(mask):
            dwave = wave[mask][-1] - wave[mask][0]
        else:
            dwave = 0 * wave.unit

        return dwave

    @property
    def centre(self):
        wave = self.surface.wavelength
        # noinspection PyProtectedMember
        thru = self.surface._get_ter_property("transmission", fmt="array")
        num = np.trapz(thru * wave**2, x=wave)
        den = np.trapz(thru * wave, x=wave)

        return num / den

    @property
    def center(self):
        return self.centre


class TopHatFilterCurve(FilterCurve):
    """
    A simple Top-Hat filter profile.

    Parameters
    ----------
    transmission : float
        [0..1] Peak transmission of filter

    blue_cutoff, red_cutoff : float
        [um] Blue and Red cutoff wavelengths

    wing_transmission : float, optional
        [0..1] Default 0. Wing transmission of filter outside the cutoff range

    Examples
    --------
    ::

        name: J_band_tophat
        class: TopHatFilterCurve
        kwargs:
            transmission : 0.9
            wing_transmission : 0.001
            blue_cutoff : 1.15
            red_cutoff : 1.35


    """

    def __init__(self, **kwargs):
        required_keys = ["transmission", "blue_cutoff", "red_cutoff"]
        check_keys(kwargs, required_keys, action="error")

        wave_min = from_currsys("!SIM.spectral.wave_min")
        wave_max = from_currsys("!SIM.spectral.wave_max")
        blue = kwargs["blue_cutoff"]
        red = kwargs["red_cutoff"]
        peak = kwargs["transmission"]
        wing = kwargs.get("wing_transmission", 0)

        waveset = [wave_min, 0.999*blue, blue, red, red*1.001, wave_max]
        transmission = [wing, wing, peak, peak, wing, wing]

        tbl = Table(names=["wavelength", "transmission"],
                    data=[waveset, transmission])
        super().__init__(table=tbl, wavelength_unit="um",
                         action="transmission")
        self.meta.update(kwargs)


class DownloadableFilterCurve(FilterCurve):
    def __init__(self, **kwargs):
        required_keys = ["filter_name", "filename_format"]
        check_keys(kwargs, required_keys, action="error")
        filt_str = kwargs["filename_format"].format(kwargs["filter_name"])
        tbl = download_svo_filter(filt_str, return_style="table")
        super().__init__(table=tbl, **kwargs)


class SpanishVOFilterCurve(FilterCurve):
    """
    Pulls a filter transmission curve down from the Spanish VO filter service.

    Parameters
    ----------
    observatory : str
    instrument : str
    filter_name : str

    Examples
    --------
    ::

        name: HAWKI-Ks
        class: SpanishVOFilterCurve
        kwargs:
            observatory : Paranal
            instrument : HAWKI
            filter_name : Ks

    """

    def __init__(self, **kwargs):
        required_keys = ["observatory", "instrument", "filter_name"]
        check_keys(kwargs, required_keys, action="error")
        filt_str = "{}/{}.{}".format(kwargs["observatory"],
                                     kwargs["instrument"],
                                     kwargs["filter_name"])
        kwargs["name"] = kwargs["filter_name"]
        kwargs["svo_id"] = filt_str

        tbl = download_svo_filter(filt_str, return_style="table")
        super().__init__(table=tbl, **kwargs)


class FilterWheelBase(Effect):
    """Base class for Filter Wheels."""

    required_keys = set()
    _current_str = "current_filter"

    def __init__(self, **kwargs):
        super().__init__(**kwargs)
        check_keys(kwargs, self.required_keys, action="error")

        params = {"z_order": [124, 224, 524],
                  "report_plot_include": True,
                  "report_table_include": True,
                  "report_table_rounding": 4}
        self.meta.update(params)
        self.meta.update(kwargs)

        self.filters = {}

    def apply_to(self, obj, **kwargs):
        """Use apply_to of current filter."""
        return self.current_filter.apply_to(obj, **kwargs)

    @property
    def surface(self):
        return self.current_filter.surface

    @property
    def throughput(self):
        return self.current_filter.throughput

    def fov_grid(self, which="waveset", **kwargs):
        warnings.warn("The fov_grid method is deprecated and will be removed "
                      "in a future release.", DeprecationWarning, stacklevel=2)
        return self.current_filter.fov_grid(which=which, **kwargs)

    def change_filter(self, filtername=None):
        """Change the current filter."""
        if filtername in self.filters.keys():
            self.meta["current_filter"] = filtername
        else:
            raise ValueError(f"Unknown filter requested: {filtername}")

    def add_filter(self, newfilter, name=None):
        """
        Add a filter to the FilterWheel.

        Parameters
        ----------
        newfilter : FilterCurve
        name : string
           Name to be used for the new filter. If `None` a name from
           the newfilter object is used.
        """
        if name is None:
            name = newfilter.display_name
        self.filters[name] = newfilter

    @property
    def current_filter(self):
        filter_eff = None
        filt_name = from_currsys(self.meta["current_filter"])
        if filt_name is not None:
            filter_eff = self.filters[filt_name]
        return filter_eff

    def __getattr__(self, item):
        return getattr(self.current_filter, item)

    def plot(self, which="x", wavelength=None, *, axes=None, **kwargs):
        """Plot TER curves.

        Parameters
        ----------
        which : {"x", "t", "e", "r"}, optional
            "x" plots throughput. "t","e","r" plot trans/emission/refl.
            Can be a combination, e.g. "tr" or "tex" to plot each.
        wavelength : array_like, optional
            DESCRIPTION. The default is None.
        axes : matplotlib axes, optional
            If given, plot into existing axes. The default is None.

        Returns
        -------
        fig : matplotlib figure
            Figure containing plots.

        """
        if axes is None:
            fig, axes = figure_factory(len(which), 1, iterable_axes=True)
        else:
            fig = axes.figure
            _guard_plot_axes(which, axes)

        for ter, ax in zip(which, axes):
            for name, _filter in self.filters.items():
                _filter.plot(which=ter, wavelength=wavelength, axes=ax,
                             plot_kwargs={"label": name}, **kwargs)

        fig.legend()
        return fig

    def get_table(self):
        names = list(self.filters.keys())
        ters = self.filters.values()
        centres = u.Quantity([ter.centre for ter in ters])
        widths = u.Quantity([ter.fwhm for ter in ters])
        blue = centres - 0.5 * widths
        red = centres + 0.5 * widths

        tbl = Table(names=["name", "centre", "width", "blue cutoff", "red cutoff"],
                    data=[names, centres, widths, blue, red])

        return tbl


class FilterWheel(FilterWheelBase):
    """
    Wheel holding a selection of predefined filters.

    Examples
    --------
    ::

        name: filter_wheel
        class: FilterWheel
        kwargs:
            filter_names: []
            filename_format: "filters/{}.
            current_filter: "Ks"

    """

    required_keys = {"filter_names", "filename_format", "current_filter"}

    def __init__(self, **kwargs):
        super().__init__(**kwargs)

        params = {"path": ""}
        self.meta.update(params)
        self.meta.update(kwargs)

        path = self._get_path()
        for name in from_currsys(self.meta["filter_names"]):
            kwargs["name"] = name
            self.filters[name] = FilterCurve(filename=str(path).format(name),
                                             **kwargs)

        self.table = self.get_table()


class TopHatFilterWheel(FilterWheelBase):
    """
    A selection of top-hat filter curves as defined in the input lists.

    Parameters
    ----------
    filter_names: list of string

    transmissions: list of floats
        [0..1] Peak transmissions inside the cutoff limits

    wing_transmissions: list of floats
        [0..1] Wing transmissions outside the cutoff limits

    blue_cutoffs: list of floats
        [um]

    red_cutoffs: list of floats
        [um]

    current_filter: str, optional
        Name of current filter at initialisation. If no name is given, the
        first entry in `filter_names` is used by default.

    Examples
    --------
    ::

        name: top_hat_filter_wheel
        class: TopHatFilterWheel
        kwargs:
            filter_names: ["J", "H", "K"]
            transmissions: [0.9, 0.95, 0.85]
            wing_transmissions: [0., 0., 0.001]
            blue_cutoffs: [1.15, 1.45, 1.9]
            red_cutoffs: [1.35, 1.8, 2.4]
            current_filter: "K"

    """

    required_keys = {"filter_names", "transmissions", "wing_transmissions",
                     "blue_cutoffs", "red_cutoffs"}

    def __init__(self, **kwargs):
        super().__init__(**kwargs)

        current_filter = kwargs.get("current_filter",
                                    kwargs["filter_names"][0])
        params = {"current_filter": current_filter}
        self.meta.update(params)
        self.meta.update(kwargs)

        for i_filt, name in enumerate(self.meta["filter_names"]):
            effect_kwargs = {
                "name": name,
                "transmission": self.meta["transmissions"][i_filt],
                "wing_transmission": self.meta["wing_transmissions"][i_filt],
                "blue_cutoff": self.meta["blue_cutoffs"][i_filt],
                "red_cutoff": self.meta["red_cutoffs"][i_filt]}
            self.filters[name] = TopHatFilterCurve(**effect_kwargs)


class SpanishVOFilterWheel(FilterWheelBase):
    """
    A FilterWheel that loads all the filters from the Spanish VO service.

    .. warning::
       This use ``astropy.download_file(..., cache=True)``.

    The filter transmission curves probably won't change, but if you notice
    discrepancies, try clearing the astropy cache::

        >> from astropy.utils.data import clear_download_cache
        >> clear_download_cache()

    Parameters
    ----------
    observatory : str

    instrument : str

    current_filter : str
        Default filter name

    include_str, exclude_str : str
        String sequences that can be used to include or exclude filter names
        which contain a certain string.
        E.g. GTC/OSIRIS has curves for ``sdss_g`` and ``sdss_g_filter``.
        We can force the inclusion of only the filter curves by setting
        ``list_include_str: "_filter"``.

    Examples
    --------
    ::

        name: svo_filter_wheel
        class: SpanishVOFilterWheel
        kwargs:
            observatory: "GTC"
            instrument: "OSIRIS"
            current_filter: "sdss_r_filter"
            include_str: "_filter"

    """

    required_keys = {"observatory", "instrument", "current_filter"}

    def __init__(self, **kwargs):        
        super().__init__(**kwargs)

        params = {"include_str": None,         # passed to
                  "exclude_str": None,
                  }
        self.meta.update(params)
        self.meta.update(kwargs)

        obs, inst = self.meta["observatory"], self.meta["instrument"]
        filter_names = download_svo_filter_list(
            obs, inst, short_names=True,
            include=self.meta["include_str"], exclude=self.meta["exclude_str"])

        self.meta["filter_names"] = filter_names
        for name in filter_names:
            self.filters[name] = SpanishVOFilterCurve(observatory=obs,
                                                      instrument=inst,
                                                      filter_name=name)

        self.filters["open"] = FilterCurve(
            array_dict={"wavelength": [0.3, 3.0], "transmission": [1., 1.]},
            wavelength_unit="um", name="unity transmission")

        self.table = self.get_table()


class PupilTransmission(TERCurve):
    """
    Wavelength-independent transmission curve.

    Use this class to describe a cold stop or pupil mask that is
    characterised by "grey" transmissivity.
    The emissivity is set to zero, assuming that the mask is cold.
    """

    def __init__(self, transmission, **kwargs):
        self.params = {"wave_min": "!SIM.spectral.wave_min",
                       "wave_max": "!SIM.spectral.wave_max"}
        self.params.update(kwargs)
        wave_min = from_currsys(self.params["wave_min"]) * u.um
        wave_max = from_currsys(self.params["wave_max"]) * u.um
        transmission = from_currsys(transmission)

        super().__init__(wavelength=[wave_min, wave_max],
                         transmission=[transmission, transmission],
                         emissivity=[0., 0.], **self.params)

    def update_transmission(self, transmission, **kwargs):
        self.__init__(transmission, **kwargs)


class ADCWheel(Effect):
    """
    Wheel holding a selection of predefined atmospheric dispersion correctors.

    Example
    -------
    ::

       name : adc_wheel
       class: ADCWheel
       kwargs:
           adc_names: []
           filename_format: "TER_ADC_{}.dat"
           current_adc: "const_90"
    """

    required_keys = {"adc_names", "filename_format", "current_adc"}
    _current_str = "current_adc"

    def __init__(self, **kwargs):
        super().__init__(**kwargs)
        check_keys(kwargs, self.required_keys, action="error")

        params = {"z_order": [125, 225, 525],
                  "path": "",
                  "report_plot_include": False,
                  "report_table_include": True,
                  "report_table_rounding": 4}
        self.meta.update(params)
        self.meta.update(kwargs)

        path = self._get_path()
        self.adcs = {}
        for name in from_currsys(self.meta["adc_names"]):
            kwargs["name"] = name
            self.adcs[name] = TERCurve(filename=str(path).format(name),
                                       **kwargs)

        self.table = self.get_table()

    def apply_to(self, obj, **kwargs):
        """Use ``apply_to`` of current ADC."""
        return self.current_adc.apply_to(obj, **kwargs)

    def change_adc(self, adcname=None):
        """Change the current ADC."""
        if not adcname or adcname in self.adcs.keys():
            self.meta["current_adc"] = adcname
            self.include = adcname
        else:
            raise ValueError(f"Unknown ADC requested: {adcname}")

    @property
    def current_adc(self):
        """Return the currently used ADC."""
        curradc = from_currsys(self.meta["current_adc"])
        if not curradc:
            return False
        return self.adcs[curradc]

    def __getattr__(self, item):
        return getattr(self.current_adc, item)

    def get_table(self):
        """Create a table of ADCs with maximum throughput."""
        names = list(self.adcs.keys())
        adcs = self.adcs.values()
        tmax = np.array([adc.data["transmission"].max() for adc in adcs])

        tbl = Table(names=["name", "max_transmission"],
                    data=[names, tmax])
        return tbl


def _guard_plot_axes(which, axes):
    if len(which) > 1:
        if not isinstance(axes, Collection):
            raise TypeError(("axes must be collection of axes if which "
                             "contains more than one element"))
        if not len(axes) == len(which):
            raise ValueError("len of which and axes must match")
    else:
        if isinstance(axes, Collection):
            raise TypeError(("axes must be a single axes object if which "
                             "contains only one element"))<|MERGE_RESOLUTION|>--- conflicted
+++ resolved
@@ -1,9 +1,7 @@
 """Transmission, emissivity, reflection curves."""
-<<<<<<< HEAD
-=======
 
 import warnings
->>>>>>> c4c22646
+
 from collections.abc import Collection
 
 import numpy as np
