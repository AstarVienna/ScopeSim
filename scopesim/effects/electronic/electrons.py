--- conflicted
+++ resolved
@@ -101,12 +101,7 @@
     def __init__(self, **kwargs):
         super().__init__(**kwargs)
         params = {
-<<<<<<< HEAD
-            "z_order": [825],
             "dtype": "uint16",
-=======
-            "dtype": "uint32",
->>>>>>> 3a9112b6
         }
         self.meta.update(params)
         self.meta.update(kwargs)
