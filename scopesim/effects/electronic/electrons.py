# -*- coding: utf-8 -*-
"""Effects related to the conversion of photons into electrons.

   - LinearityCurve: Detector linearity
   - ADConversion:   Conversion from electrons to ADU

Related effects:
   - QuantumEfficiencyCurve: can be found in ter_curves.py
"""

from typing import ClassVar

import numpy as np

from .. import Effect
<<<<<<< HEAD
from ...base_classes import DetectorBase
from ...utils import figure_factory, check_keys
from ...utils import from_currsys, real_colname
=======
from ...detector import Detector
from ...utils import from_currsys, figure_factory, check_keys
>>>>>>> 8ad235b9
from . import logger


class LinearityCurve(Effect):
    """
    Detector linearity effect.

    The detector linearity curve is set in terms of `incident` flux (e/s) and
    `measured` detector values (ADU).

    Examples
    --------
    The effect can be instantiated in various ways.::

        - name: detector_linearity
          class: LinearityCurve
          kwargs:
            filename: FPA_linearity.dat

        - name: detector_linearity
          class: LinearityCurve
          kwargs:
            array_dict: {incident: [0, 77000, 999999999999],
                         measured: [0, 77000, 77000]}

        - name: detector_linearity
          class: LinearityCurve
          kwargs:
            incident: [0, 77000, 99999999]
            measured: [0, 77000, 77000]

    """

    required_keys = {"ndit"}
    z_order: ClassVar[tuple[int, ...]] = (840,)
    report_plot_include: ClassVar[bool] = True
    report_table_include: ClassVar[bool] = False

    def __init__(self, **kwargs):
        super().__init__(**kwargs)
        self.meta.update(kwargs)

        check_keys(self.meta, self.required_keys, action="error")

    def apply_to(self, obj, **kwargs):
        if not isinstance(obj, Detector):
            return obj

        ndit = from_currsys(self.meta["ndit"], self.cmds)
        if self.table is not None:
            incident = self.table["incident"] * ndit
            measured = self.table["measured"] * ndit
        else:
            incident = np.asarray(from_currsys(self.meta["incident"],
                                               self.cmds)) * ndit
            measured = np.asarray(from_currsys(self.meta["measured"],
                                               self.cmds)) * ndit
        obj._hdu.data = np.interp(obj._hdu.data, incident, measured)

        return obj

    def plot(self, **kwargs):
        fig, ax = figure_factory()

        ndit = from_currsys(self.meta["ndit"], self.cmds)
        incident = self.table["incident"] * ndit
        measured = self.table["measured"] * ndit

        ax.loglog(incident, measured, **kwargs)
        ax.set_xlabel("Incident [ph s$^-1$]")
        ax.set_ylabel("Measured [e- s$^-1$]")

        return fig


class ADConversion(Effect):
    """Analogue-Digital Conversion effect.

    The effect applies the gain factor (electrons/ADU) to the detector readouts
    and converts the output to the desired data type (e.g. uint16).

    Examples
    --------
    The effect is usually instantiated in a yaml file.

    For a single-detector instrument:
    - name: ad_conversion
      description: Apply gain and convert electron count into integers
      class: ADConversion
      kwargs:
         dtype: uint16
         gain: "!DET.gain"       # or a number if !DET.gain has not been set yet

    For a multi-detector instrument the detector ids need to be identical to those
    used to instantiate the DetectorList effect.
    - name: ad_conversion
      description: Apply gain and convert electron count into integers
      class: ADConversion
      kwargs:
         dtype: uint16
         gain:
           id1:  2.2
           id2:  2.1
           id3   2.3

    Again, `!DET.gain` can be used here. This can be useful when the `DetectorModePropertiesSetter`
    effect is used to switch between different detector modes with different gain values.
    """

    z_order: ClassVar[tuple[int, ...]] = (825,)

    def __init__(self, **kwargs):
        super().__init__(**kwargs)
        params = {
            "dtype": "uint16",
            "gain": 1.      # default, usually overridden from yaml
        }
        self.meta.update(params)
        self.meta.update(kwargs)

    def _should_apply(self) -> bool:
        """Check cases where the effect should not be applied
        """
        if self.cmds is None:
            logger.warning("Cannot access cmds for ADConversion effect.")
            return True

        # ..todo: need to deal with this case more realistically
        # Is this still necessary?
        if self.cmds.get("!OBS.autoexpset", False):
            logger.info("DIT, NDIT determined by AutoExposure -> "
                        "Create float32 output.")
            return False

        if self.cmds["!OBS.ndit"] > 1:
            logger.info("NDIT larger than 1 -> Create float32 output.")
            return False

        return True

    def apply_to(self, obj, **kwargs):
        if not isinstance(obj, Detector):
            return obj

        if not self._should_apply():
            new_dtype = np.float32
        else:
            new_dtype = self.meta["dtype"]
        if not np.issubdtype(new_dtype, np.integer):
            logger.warning("Setting digitized data to dtype %s, which is not "
                           "an integer subtype.", new_dtype)

        # Apply the gain value (copy from DarkCurrent)
        # Note that this does not cater for the case where the gain is given
        # as a plain dictionary. Should we implement that?
        logger.info(f"Applying gain {from_currsys(self.cmds['!DET.gain'])}")
        if hasattr(self.cmds["!DET.gain"], "dic"):
            dtcr_id = obj.meta[real_colname("id", obj.meta)]
            gain = self.cmds["!DET.gain"].dic[dtcr_id]
        elif isinstance(self.cmds["!DET.gain"], (float, int)):
            gain = self.cmds["!DET.gain"]
        else:
            raise ValueError("<ADConversion>.meta['gain'] must be either "
                             f"dict or float, but is {self.cmds['!DET.gain']}")

        # Apply gain   TODO: option to turn this off
        obj._hdu.data /= gain

        # Remove values below 0, because for unsigned types these get wrapped
        # around to MAXINT, which is even worse than negative values.
        # TODO: Write a test for this.
        if np.issubdtype(new_dtype, np.unsignedinteger):
            negvals_mask = obj._hdu.data < 0
            if negvals_mask.any():
                logger.warning(f"Effect ADConversion: {negvals_mask.sum()} negative pixels")
                obj._hdu.data[negvals_mask] = 0

        # This used to create a new ImageHDU with the same header but the data
        # set to the modified data. It should be fine to simply re-assign the
        # data attribute, but just in case it's not...
        logger.info("Applying digitization to dtype %s.", new_dtype)
        obj._hdu.data = obj._hdu.data.astype(new_dtype)

        return obj<|MERGE_RESOLUTION|>--- conflicted
+++ resolved
@@ -13,14 +13,9 @@
 import numpy as np
 
 from .. import Effect
-<<<<<<< HEAD
-from ...base_classes import DetectorBase
+from ...detector import Detector
 from ...utils import figure_factory, check_keys
 from ...utils import from_currsys, real_colname
-=======
-from ...detector import Detector
-from ...utils import from_currsys, figure_factory, check_keys
->>>>>>> 8ad235b9
 from . import logger
 
 
