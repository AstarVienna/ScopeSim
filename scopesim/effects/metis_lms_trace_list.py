"""SpectralTraceList and SpectralTrace for the METIS LM spectrograph."""

<<<<<<< HEAD
from copy import deepcopy
import warnings
=======
>>>>>>> 20277808
import numpy as np
from scipy.interpolate import RectBivariateSpline

from astropy.io import fits
from astropy.io import ascii as ioascii
from astropy.table import Table
from astropy.wcs import WCS
from astropy import units as u

from ..utils import from_currsys, find_file, quantify, get_logger
from .spectral_trace_list import SpectralTraceList
from .spectral_trace_list_utils import SpectralTrace
from .spectral_trace_list_utils import Transform2D
from .spectral_trace_list_utils import make_image_interpolations
from .apertures import ApertureMask
from .ter_curves import TERCurve
from ..base_classes import FieldOfViewBase, FOVSetupBase
from ..optics.fov import FieldOfView


logger = get_logger(__name__)


class MetisLMSSpectralTraceList(SpectralTraceList):
    """SpectralTraceList for the METIS LM spectrograph."""

    _class_params = {
        "naxis1": 122,
        "nslice": 28,
        "slicewidth": 0.0207,  # arcsec
        "pixscale": 0.0082,    # arcsec
        "grat_spacing": 18.2,
        "fp2_platescale": 0.303,
    }

    def __init__(self, **kwargs):
        super().__init__(**kwargs)

        # self.params = {"wavelen": "!OBS.wavelen"}
        # self.params.update(kwargs)

        self.wavelen = self.meta["wavelen"]

        # field of view of the instrument
        self.slicelist = self._file["Aperture List"].data

        # self.view = np.array([self.meta["naxis1"] * self.meta["pixscale"],
        #                       self.meta["nslice"] * self.meta["slicewidth"]])

        self.view = np.array([self.slicelist["right"].max() -
                              self.slicelist["left"].min(),
                              self.slicelist["top"].max() -
                              self.slicelist["bottom"].min()])

        # for sli, spt in enumerate(self.spectral_traces.values()):
        #     spt.meta["xmin"] = self.slicelist["left"][sli]
        #     spt.meta["xmax"] = self.slicelist["right"][sli]
        #     spt.meta["ymin"] = self.slicelist["bottom"][sli]
        #     spt.meta["ymax"] = self.slicelist["top"][sli]

        # if self._file is not None:
        #     print(self._file)
        #     self.make_spectral_traces()

    def apply_to(self, obj, **kwargs):
        """See parent docstring."""
        if isinstance(obj, FOVSetupBase):
            # Create a single volume that covers the aperture and
            # the maximum wavelength range of LMS
            volumes = [spectral_trace.fov_grid()
                       for spectral_trace in self.spectral_traces.values()]

            wave_min = min(vol["wave_min"] for vol in volumes)
            wave_max = max(vol["wave_max"] for vol in volumes)
            extracted_vols = obj.extract(axes=["wave"],
                                         edges=([[wave_min, wave_max]]))
            obj.volumes = extracted_vols

        if isinstance(obj, FieldOfViewBase):
            # Application to field of view
            if obj.hdu is not None and obj.hdu.header["NAXIS"] == 3:
                obj.cube = obj.hdu
            elif obj.hdu is None and obj.cube is None:
                obj.cube = obj.make_cube_hdu()

            fovcube = obj.cube.data
            n_z, n_y, n_x = fovcube.shape
            fovwcs = WCS(obj.cube.header)
            # Make this linear to avoid jump at RA 0 deg
            fovwcs.wcs.ctype = ["LINEAR", "LINEAR", fovwcs.wcs.ctype[2]]
            fovwcs_spat = fovwcs.sub(2)
            ny_slice = self.meta["slice_samples"]

            # Spatial pixel coordinates
            xslice, yslice = np.meshgrid(np.arange(n_x),
                                         np.arange(ny_slice))

            fovimage = np.zeros((obj.detector_header["NAXIS2"],
                                 obj.detector_header["NAXIS1"]),
                                dtype=np.float32)

            for sptid, spt in self.spectral_traces.items():
                ymin = spt.meta["fov"]["y_min"]
                ymax = spt.meta["fov"]["y_max"]

                slicewcs = fovwcs.deepcopy()

                slicewcs.wcs.ctype = ["LINEAR", "LINEAR",
                                      slicewcs.wcs.ctype[2]]
                slicewcs.wcs.crpix[1] = (ny_slice + 1) / 2
                slicewcs.wcs.crval[1] = (ymin + ymax) / 2 / 3600
                slicewcs.wcs.cdelt[1] = (ymax - ymin) / ny_slice / 3600
                slicewcs_spat = slicewcs.sub(2)

                # World coordinates for the slice
                xworld, yworld = slicewcs_spat.all_pix2world(xslice,
                                                             yslice, 0)
                # FOV pixel coordinates for the slice
                xfov, yfov = fovwcs_spat.all_world2pix(xworld, yworld, 0)

                slicecube = np.zeros((n_z, ny_slice, n_x))
                for islice in range(n_z):
                    ifov = RectBivariateSpline(np.arange(n_y),
                                               np.arange(n_x),
                                               fovcube[islice], kx=1, ky=1)
                    slicecube[islice] = ifov(yfov, xfov, grid=False)

                slicefov = FieldOfView(obj.header,
                                       [obj.meta["wave_min"],
                                        obj.meta["wave_max"]])
                slicefov.detector_header = obj.detector_header
                slicefov.meta["xi_min"] = obj.meta["xi_min"]
                slicefov.meta["xi_max"] = obj.meta["xi_max"]
                slicefov.meta["trace_id"] = sptid
                slicefov.cube = fits.ImageHDU(header=slicewcs.to_header(),
                                              data=slicecube)
                # slicefov.cube.writeto(f"slicefov_{sptid}.fits", overwrite=True)
                slicefov.hdu = spt.map_spectra_to_focal_plane(slicefov)

                sxmin = slicefov.hdu.header["XMIN"]
                sxmax = slicefov.hdu.header["XMAX"]
                symin = slicefov.hdu.header["YMIN"]
                symax = slicefov.hdu.header["YMAX"]
                fovimage[symin:symax, sxmin:sxmax] += slicefov.hdu.data

            obj.hdu = fits.ImageHDU(data=fovimage, header=obj.detector_header)

        return obj

    def make_spectral_traces(self):
        """Compute the transformations by interpolation."""
        # nslice = len(self._file["Aperture List"].data)
        # determine echelle order and angle from specified wavelength
        tempres = self._angle_from_lambda()
        self.meta["order"] = tempres["Ord"]
        self.meta["angle"] = tempres["Angle"]

        spec_traces = {}
        for sli in np.arange(self.meta["nslice"]):
            slicename = "Slice " + str(sli + 1)
            spec_traces[slicename] = MetisLMSSpectralTrace(
                self._file,
                spslice=sli, params=self.meta)

        self.spectral_traces = spec_traces

    def rectify_cube(self, hdulist, xi_min=None, xi_max=None, interps=None,
                     **kwargs):
        """
        Rectify an IFU observation into a data cube

        The HDU list (or fits file) must have been created with the
        present OpticalTrain (or an identically configured one).

        Parameters
        ----------
        hdulist : str or fits.HDUList
           an ifu observation created with the present OpticalTrain
        xi_min, xi_max : float [arcsec]
           Spatial limits of the image slicer on the sky. For METIS LMS,
           these values need not be provided by the user.
        interps : list of interpolation functions
           If provided, there must be one for each image extension in `hdulist`.
           The functions go from pixels to the images and can be created with,
           e.g., RectBivariateSpline.
        """
        try:
            inhdul = fits.open(hdulist)
        except TypeError:
            inhdul = hdulist

        # Create interpolation functions
        if interps is None:
            logger.info("Computing interpolation functions")
            interps = make_image_interpolations(inhdul, kx=1, ky=1)

        # Create a common wcs for the rectification
        dwave = from_currsys("!SIM.spectral.spectral_bin_width")
        xi_min = np.min(self.slicelist["left"])
        xi_max = np.max(self.slicelist["right"])
        wave_min = self.meta["wave_min"]
        wave_max = self.meta["wave_max"]
        pixscale = self.meta["pixel_scale"]
        naxis1 = int((xi_max - xi_min) / pixscale) + 1
        naxis2 = len(self.spectral_traces)
        naxis3 = int((wave_max - wave_min)/dwave) + 1
        logger.debug("Cube: %d, %d, %d", naxis1, naxis2, naxis3)
        logger.debug("Xi: %.2f, %.2f", xi_min, xi_max)
        logger.debug("Wavelength: %.3f, %.3f", wave_min, wave_max)
        slicewidth = (self.meta["y_max"] - self.meta["y_min"]) / naxis2

        rectwcs = WCS(naxis=2)
        rectwcs.wcs.ctype = ["WAVE", "LINEAR"]
        rectwcs.wcs.crpix = [1, 1]
        rectwcs.wcs.crval = [wave_min, xi_min]
        rectwcs.wcs.cdelt = [dwave, pixscale]
        rectwcs.wcs.cunit = ["um", "arcsec"]

        cube = np.zeros((naxis3, naxis2, naxis1), dtype=np.float32)
        for i, spt in enumerate(self.spectral_traces.values()):
            spt.wave_min = wave_min
            spt.wave_max = wave_max
            result = spt.rectify(hdulist, interps=interps,
                                 wave_min=wave_min, wave_max=wave_max,
                                 xi_min=xi_min, xi_max=xi_max,
                                 bin_width=dwave)
            cube[:, i, :] = result.data.T

        # FIXME: use wcs object here
        cubehdr = fits.Header()
        cubehdr["INSMODE"] = from_currsys(self.meta["element_name"])
        cubehdr["WAVELEN"] = from_currsys(self.meta["wavelen"])
        cubehdr["CTYPE1"] = "LINEAR"
        cubehdr["CTYPE2"] = "LINEAR"
        cubehdr["CTYPE3"] = "WAVE"
        cubehdr["CRPIX1"] = (naxis1 + 1)/2
        cubehdr["CRPIX2"] = (naxis2 + 1)/2
        cubehdr["CRPIX3"] = 1.
        cubehdr["CRVAL1"] = 0.
        cubehdr["CRVAL2"] = 0.
        cubehdr["CRVAL3"] = self.meta["wave_min"]
        cubehdr["CDELT1"] = pixscale
        cubehdr["CDELT2"] = slicewidth
        cubehdr["CDELT3"] = dwave
        cubehdr["CUNIT1"] = "arcsec"
        cubehdr["CUNIT2"] = "arcsec"
        cubehdr["CUNIT3"] = "um"

        cubehdu = fits.ImageHDU(data=cube, header=cubehdr)
        return cubehdu

    def _angle_from_lambda(self):
        """Determine optimal echelle rotation angle for wavelength."""
        lam = from_currsys(self.meta["wavelen"])
        grat_spacing = self.meta["grat_spacing"]
        wcal = self._file["WCAL"].data
        return echelle_setting(lam, grat_spacing, wcal)


class MetisLMSSpectralTrace(SpectralTrace):
    """SpectralTrace for the METIS LM spectrograph."""

    _class_params = {
        "naxis1": 122,
        "nslice": 28,
        "slicewidth": 0.0207,  # arcsec
        "pixscale": 0.0082,    # arcsec
        "grat_spacing": 18.2,
        "fp2_platescale": 0.303,
    }

    def __init__(self, hdulist, spslice, params, **kwargs):
        polyhdu = hdulist["Polynomial coefficients"]
        params.update(kwargs)
        params["aperture_id"] = spslice
        params["slice"] = spslice
        super().__init__(polyhdu, **params)

        self._file = hdulist
        self.meta["description"] = "Slice " + str(spslice + 1)
        self.meta["trace_id"] = f"Slice {spslice + 1}"
        self.meta.update(params)
        # Provisional:
        self.meta["fov"] = self.fov_grid()

    def fov_grid(self):
        """
        Provide information on the source space volume required by the effect.

        Returns
        -------
        A dictionary with entries `wave_min` and `wave_max`, `x_min`, `y_min`,
        `x_max`, `y_max`. Spatial limits refer to the sky and are given in
        arcsec.
        """
        # TODO: Specify in the warning where the functionality should go!
        warnings.warn("The fov_grid method is deprecated and will be removed "
                      "in a future release. The functionality should be moved"
                      " somewhere else.", DeprecationWarning, stacklevel=2)

        aperture = self._file["Aperture list"].data[self.meta["slice"]]
        x_min = aperture["left"]
        x_max = aperture["right"]
        y_min = aperture["bottom"]
        y_max = aperture["top"]

        layout = ioascii.read(find_file("!DET.layout.file_name"))
        det_lims = {}
        xhw = layout["pixel_size"] * layout["x_size"] / 2
        yhw = layout["pixel_size"] * layout["y_size"] / 2
        det_lims["xd_min"] = min(layout["x_cen"] - xhw)
        det_lims["xd_max"] = max(layout["x_cen"] + xhw)
        det_lims["yd_min"] = min(layout["y_cen"] - yhw)
        det_lims["yd_max"] = max(layout["y_cen"] + yhw)
        wave_min, wave_max = self.get_waverange(det_lims)

        # ..todo: just a hack - xi and x are the same except xi is a quantity
        xi_min = quantify(x_min, u.arcsec)
        xi_max = quantify(x_max, u.arcsec)

        return {"x_min": x_min, "x_max": x_max,
                "y_min": y_min, "y_max": y_max,
                "xi_min": xi_min, "xi_max": xi_max,
                "wave_min": wave_min, "wave_max": wave_max,
                "trace_id": self.trace_id}

    def get_waverange(self, det_mm_lims):
        """Determine wavelength range covered by spec. trace on image plane."""
        xmin = det_mm_lims["xd_min"]
        xmax = det_mm_lims["xd_max"]

        lam0 = from_currsys(self.meta["wavelen"])
        xi0 = 0.
        ymid = self.xilam2y(xi0, lam0)[0]   # estimate y level of trace
        waverange = self.xy2lam(np.array([xmin, xmax]), np.array([ymid, ymid]),
                                grid=False)

        return waverange.min(), waverange.max()

    def compute_interpolation_functions(self):
        """
        Define the transforms between (xi, lam) and (x, y).

        The LMS transforms actually operate on phase rather than
        wavelength, hence the necessity of defining pre- and
        posttransforms on the lam variable.
        """
        matrices = self.get_matrices()
        # matrices are transposed to align argument sequence
        # with the name of the functions
        self.xilam2x = Transform2D(matrices["A"].T,
                                   pretransform_x=self.sky2fp,
                                   pretransform_y=self.lam2phase)
        self.xilam2y = Transform2D(matrices["B"].T,
                                   pretransform_x=self.sky2fp,
                                   pretransform_y=self.lam2phase)
        self.xy2lam = Transform2D(matrices["AI"],
                                  posttransform=self.phase2lam)
        self.xy2xi = Transform2D(matrices["BI"],
                                 posttransform=self.fp2sky)

    def get_matrices(self):
        """
        Extract matrix from lms_dist_poly.txt.

        Evaluate polynomial to obtain matrices A, B, AI and BI at grism angle
        given echelle order and slice number

        Parameters
        ----------
        order : int
            Echelle order
        spslice : int
            Slice number
        angle : float
            Grism angle in degrees

        Returns
        -------
        dict of four np.arrays of shape (4, 4) each
        """
        spslice = self.meta["slice"]
        order = self.meta["order"]
        angle = self.meta["angle"]
        matnames = ["A", "B", "AI", "BI"]
        matrices = {}

        poly = self.table
        for matid in range(4):
            select = ((poly["Ord"] == order) *
                      (poly["Sli"] == spslice) *
                      (poly["Mat"] == matid))
            if not np.any(select):
                raise KeyError("Combination of Order, Slice not found")

            subpoly = poly[select]
            thematrix = np.zeros((4, 4))
            for i in range(4):
                for j in range(4):
                    sel_ij = (subpoly["Row"] == i) * (subpoly["Col"] == j)
                    thematrix[i, j] = (subpoly["P3"][sel_ij] * angle**3 +
                                       subpoly["P2"][sel_ij] * angle**2 +
                                       subpoly["P1"][sel_ij] * angle +
                                       subpoly["P0"][sel_ij])

            matrices[matnames[matid]] = thematrix

        return matrices

    def lam2phase(self, lam):
        """
        Convert wavelength to phase.

        Phase is lam * order / (2 * grat_spacing).

        Parameters
        ----------
        lam : ndarray (float)
            wavelength (um)

        Returns
        -------
        Phase : ndarray
        """
        return self.meta["order"] * lam / (2 * self.meta["grat_spacing"])

    def phase2lam(self, phase):
        """
        Convert phase to wavelength.

        Wavelength is phase * 2 * grat_spacing / order

        Parameters
        ----------
        phase : ndarray (float)
            phase (dimensionless)

        Returns
        -------
        wavelength : ndarray (um)
        """
        return 2 * self.meta["grat_spacing"] * phase / self.meta["order"]

    def sky2fp(self, xi):
        """Convert position in arcsec to position in FP2."""
        return xi / self.meta["fp2_platescale"]

    def fp2sky(self, fp_x):
        """Convert position in FP2 to position on sky."""
        return fp_x * self.meta["fp2_platescale"]

    def __repr__(self):
        msg = (f"{self.__class__.__name__}({self._file!r}, "
               f"{self.meta['slice']!r}, {self.meta!r})")
        return msg

    def __str__(self):
        msg = (f"<MetisLMSSpectralTrace> \"{self.meta['description']}\" : "
               f"{from_currsys(self.meta['wavelen'])} um : "
               f"Order {self.meta['order']} : Angle {self.meta['angle']}")
        return msg


def echelle_setting(wavelength, grat_spacing, wcal_def):
    """
    Determine optimal echelle rotation angle for wavelength.

    Parameters
    ----------
    lambda : float
            central wavelength in microns
    grat_spacing : float
            grating rule spacing in microns
    wcal_def: fits.TableHDU, fits.BinTableHDU, Table, str
            definition of the wavelength calibration parameters
            If str, interpreted as name of a fits file, with a
            table extension 'WCAL'.

    Returns
    -------
    a `dict` with entries
    - `Ord`: echelle order
    - `Angle`: grism angle
    - `Phase`: phase
    """
    if isinstance(wcal_def, fits.FITS_rec):
        wcal = wcal_def
    elif isinstance(wcal_def, (fits.TableHDU, fits.BinTableHDU)):
        # Read wcal extension of layout file
        wcal = wcal_def.data
    elif isinstance(wcal_def, Table):
        wcal = wcal_def
    elif isinstance(wcal_def, str):
        try:
            wcal = fits.getdata(wcal_def, extname="WCAL")
        except OSError:
            wcal = ioascii.read(wcal_def, comment="^#", format="csv")
    else:
        raise TypeError("wcal_def not in recognised format:", wcal_def)

    # Compute angles, determine which order gives angle closest to zero
    angles = wcal["c0"] * wavelength + wcal["c1"]
    imin = np.argmin(np.abs(angles))

    # Extract parameters
    order = wcal["Ord"][imin]
    angle = angles[imin]

    # Compute the phase corresponding to the wavelength
    phase = wavelength * order / (2 * grat_spacing)

    return {"Ord": order, "Angle": angle, "Phase": phase}


class MetisLMSImageSlicer(ApertureMask):
    """
    Treats the METIS LMS image slicer as an aperture mask effect.

    This helps in building a ``FieldOfView`` object that combines the spatial
    field of the slicer with the spectral range covered by the LMS setting.

    The effect differs from its parent class ``ApertureMask`` in the
    initialisation from the `Aperture List` extension of the trace file
    `!OBS.trace_file`.
    """

    def __init__(self, filename, ext_id="Aperture List", **kwargs):
        filename = find_file(from_currsys(filename))
        ap_hdr = fits.getheader(filename, extname=ext_id)
        ap_list = fits.getdata(filename, extname=ext_id)
        xmin, xmax = ap_list["left"].min(), ap_list["right"].max()
        ymin, ymax = ap_list["bottom"].min(), ap_list["top"].max()
        slicer_dict = {"x": [xmin, xmax, xmax, xmin],
                       "y": [ymin, ymin, ymax, ymax]}
        try:
            kwargs["x_unit"] = ap_hdr["X_UNIT"]
            kwargs["y_unit"] = ap_hdr["Y_UNIT"]
        except KeyError:
            pass

        super().__init__(array_dict=slicer_dict, id="LMS slicer",
                         conserve_image=True, **kwargs)


class MetisLMSEfficiency(TERCurve):
    """
    Computes the grating efficiency (blaze function) for the METIS LMS.

    The procedure is described in E-REP-ATC-MET-1016_1.0. For a given order
    (determined by the central wavelength) the grating efficiency is modelled
    as a squared sinc function of wavelength via the grating angle.
    """

    _class_params = {
        "grat_spacing": 18.2,
        "eff_wid": 0.23,
        "eff_max": 0.75
    }

    def __init__(self, **kwargs):
        self.meta = self._class_params
        self.meta.update(kwargs)

        filename = find_file(self.meta["filename"])
        wcal = fits.getdata(filename, extname="WCAL")
        if "wavelen" in kwargs:
            wavelen = from_currsys(kwargs["wavelen"])
            grat_spacing = self.meta["grat_spacing"]
            ech = echelle_setting(wavelen, grat_spacing, wcal)
            self.meta["order"] = ech["Ord"]
        else:
            wavelen = None

        lam, efficiency = self.make_ter_curve(wcal, wavelen)

        super().__init__(wavelength=lam,
                         transmission=efficiency,
                         emissivity=np.zeros_like(lam),
                         **self.meta)

    def make_ter_curve(self, wcal, wavelen=None):
        """Compute the blaze function for the selected order."""
        order = self.meta["order"]
        eff_wid = self.meta["eff_wid"]
        eff_max = self.meta["eff_max"]

        wcal_ord = wcal[wcal["Ord"] == self.meta["order"]]

        if wavelen is not None:
            lam = np.linspace(wavelen - 0.2, wavelen + 0.2, 1001)
            angle = wcal_ord["c0"] * lam + wcal_ord["c1"]
        else:
            angle = np.linspace(7, -7, 10001)
            lam = wcal_ord["ic0"] * angle + wcal_ord["ic1"]

        phase = order * np.pi * np.sin(np.deg2rad(angle)) * eff_wid
        efficiency = eff_max * np.sinc(phase / np.pi)**2

        return lam, efficiency<|MERGE_RESOLUTION|>--- conflicted
+++ resolved
@@ -1,10 +1,7 @@
 """SpectralTraceList and SpectralTrace for the METIS LM spectrograph."""
 
-<<<<<<< HEAD
-from copy import deepcopy
 import warnings
-=======
->>>>>>> 20277808
+
 import numpy as np
 from scipy.interpolate import RectBivariateSpline
 
