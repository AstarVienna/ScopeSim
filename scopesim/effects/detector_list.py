--- conflicted
+++ resolved
@@ -164,15 +164,9 @@
                    values=(tuple(zip(xy_sky.min(axis=0),
                                      xy_sky.max(axis=0)))))
 
-<<<<<<< HEAD
-            lims = array_minmax(xy_mm)
-            keys = ["xd_min", "xd_max", "yd_min", "yd_max"]
-            obj.detector_limits = dict(zip(keys, lims.T.flatten()))
-=======
-        lims = np.array((xy_mm.min(axis=0), xy_mm.max(axis=0)))
+        lims = array_minmax(xy_mm)
         keys = ["xd_min", "xd_max", "yd_min", "yd_max"]
         obj.detector_limits = dict(zip(keys, lims.T.flatten()))
->>>>>>> 87961e7c
 
         return obj
 
