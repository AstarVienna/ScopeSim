--- conflicted
+++ resolved
@@ -16,143 +16,9 @@
 
 .. note:: ScopeSim only supports python 3.6 and above
 
-.. _ScopeSim:    https://scopesim.readthedocs.io/en/latest/
-.. _`ScopeSim Templates`: https://scopesim-templates.readthedocs.io/en/latest/
-
 .. toctree::
     :maxdepth: 2
     :caption: Contents:
 
+    use_examples/index
     Reference API <reference/modules>
-<<<<<<< HEAD
-=======
-
-
-Getting started
----------------
-A basic simulation of ELT/MICADO image would look something like this
-
-.. todo:: replace this with the new ``load_example_optical_train``
-
-::
-
-    import scopesim_templates
-    from scopesim.server.database import download_package
-    import scopesim
-
-    scopesim.download_package(["locations/Armazones",
-                               "telescopes/ELT",
-                               "instruments/MICADO"])
-    cmd = scopesim.UserCommands(use_instrument="MICADO",
-                                properties={"!OBS.dit": 60,
-                                            "!OBS.ndit": 10,
-                                            "!INST.filter_name": "Ks"})
-    opt = scopesim.OpticalTrain(cmd)
-
-    src = scopesim_templates.basic.stars.cluster()
-    opt.observe(src)
-    opt.readout().writeto("my_image.fits")
-
-Let's break this down a bit.
-
-There are three major components of any simulation workflow:
-
-1. the target description,
-2. the telescope/instrument model, and
-3. the observation.
-
-The three ``import`` statements are representative of this.
-
-Firstly we have ``import scopesim_templates`` which the package that can
-generate a description of our target. It contains lots of helper functions
-which return the ``Source`` objects accepted during a ``scopesim`` observation.
-
-Secondly we have the data describing the optical system, which are kept in
-"instrument packages" held on a server. Hence the first time we want to
-simulate anything, we need to use ``download_package`` to get the relevant
-instrument packages from the server. In this case we want to use MICADO at the
-ELT, hence we need not only the main MICADO package, but also the two support
-packages for ``MICADO``: the ``ELT`` and ``Armazones``.
-
-Finally we ``import scopesim``, the package which generates simulated
-observation data sets from the two sets of input.
-
-Once we have downloaded the packages we want to use, we need to create a
-``UserCommands`` object. This contains all the information needed to
-describe the model of the optical train and the how we want to observe::
-
-    scopesim.UserCommands(use_instrument="MICADO",
-                          properties={"!OBS.dit": 60, "!OBS.ndit": 10,
-                                      "!INST.filter_name": "Ks"})
-
-We start of by specifying which instrument we want to load with
-``use_instrument=``. Next we pass a dictionary of keyword-value pairs
-containing the settings we would like to change
-
-Bang-strings shorten the syntax for accessing hierarchical dictionaries.
-e.g. ``cmd["!OBS.ndit"]`` is the equivalent of ``cmd["OBS"]["ndit"]``
-
-
-Currently available instrument packages
----------------------------------------
-Below is a list of packages that are currently being maintained on our
-`instrument reference database <https://github.com/astronomyk/irdb>`_.
-
-=================== =========================== ====================================
-Main Package        Support Packages            Notes
-=================== =========================== ====================================
-MICADO              Armazones, ELT, MAORY       Spectroscopy in Beta stage
-MICADO_Sci          As above
-METIS               Armazones, ELT              Imageing and Long-Slit Spectroscopy
-HAWKI               Paranal, VLT
-WFC3                HST                         Only NIR mode
-LFOA                                            Leopold-Figl 1.5m telescope
-=================== =========================== ====================================
-
-.. warning:: We have not fully tested all packages on the latest ScopeSim
-
-    If ScopeSim will not create an optical train with your chosen package,
-    please let us know by creating a
-    `Github Issue here <https://github.com/astronomyk/irdb/issues>`_.
-
-.. note:: Community contributions welcome!
-
-    If you think ScopeSim could be useful for your telescope/instrument,
-    please don't hesitate to contact us (via email or Github) about adding a
-    package to our database.
-
-
-The ScopeSim python ecosystem
------------------------------
-
-There are several packages in the ScopeSim_ ecosystem to be aware of:
-
-.. image:: _static/logos/all_AstarV.png
-    :width: 700 px
-    :alt: Welcome to the ScopeSim Documentation!
-    :align: center
-
-* ScopeSim_: The engine behind the whole simulator
-* `ScopeSim Templates`_: A series of helper function to generate on-sky targets
-* `SpeXtra`_: A pythonic interface to many common astronomical spectra libraries
-* Pyckles_: Pythonic access to the Pickles (1998) spectral library and
-  Brown (2014) spectral library
-* IRDB_: The Instrument Reference Database, where the instrument packages are
-  stored
-* AnisoCADO_: For making SCAO PSF cubes that readable by ScopeSim
-* skycalc_ipy_: Connects to ESOs SkyCalc server to get atmospheric spectra
-* `How Many Photons`_: A simple package for quickly calculating the number of
-  photons within a given astronomical filter
-
-.. _ScopeSim:    https://scopesim.readthedocs.io/en/latest/
-.. _`ScopeSim Templates`: https://scopesim-templates.readthedocs.io/en/latest/
-.. _IRDB:        https://github.com/astronomyk/irdb
-.. _AnisoCADO:   https://anisocado.readthedocs.io/en/latest/
-.. _skycalc_ipy: https://skycalc-ipy.readthedocs.io/en/latest/
-.. _SpeXtra:     https://spextra.readthedocs.io/en/latest/
-.. _Pyckles:     https://scopesim-templates.readthedocs.io/en/latest/
-.. _`How Many Photons`:  https://github.com/AstarVienna/HowManyBloodyPhotons/
-
-
-.. note:: Much more information on these packages will be coming very soon!
->>>>>>> 9b7b6fcf
